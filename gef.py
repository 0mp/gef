--- conflicted
+++ resolved
@@ -3739,46 +3739,6 @@
         return
 
 
-<<<<<<< HEAD
-=======
-class CtfExploitTemplaterCommand(GenericCommand):
-    """Generates a ready-to-use exploit template for CTF."""
-
-    _cmdline_ = "ctf-exploit-templater"
-    _syntax_  = "%s HOST PORT [/path/exploit.py]" % _cmdline_
-
-    def __init__(self):
-        super(CtfExploitTemplaterCommand, self).__init__()
-        self.add_setting("exploit_path", "./gef-exploit.py")
-        return
-
-    def do_invoke(self, argv):
-        argc = len(argv)
-
-        if argc not in (2, 3):
-            err("%s" % self._syntax_)
-            return
-
-        host, port = argv[0], argv[1]
-        path = argv[2] if argc==3 else self.get_setting("exploit_path")
-
-        asm_def = ""
-        a, m = get_keystone_arch(to_string=True)
-        asm_def = """
-def asm(code, arch="%s", mode=%s):
-    import keystone
-    ks = keystone.Ks(arch, mode)
-    try: enc, cnt = ks.asm(code)
-    except: enc = []
-    return bytearray(enc)
-"""%(a, m,)
-
-        with open(path, "w") as f:
-            f.write( CTF_EXPLOIT_TEMPLATE.format(host=host, port=port, asm=asm_def) )
-
-        info("Exploit script written as '%s'" % path)
-        return
-
 class RopperCommand(GenericCommand):
     """Ropper (http://scoding.de/ropper) plugin"""
 
@@ -3800,7 +3760,6 @@
 
 
     def do_invoke(self, argv):
-        
         ropper = sys.modules['ropper']
         argv.append('--file')
         argv.append(get_filename())
@@ -3808,9 +3767,8 @@
             ropper.start(argv)
         except SystemExit:
             return
-        
-
->>>>>>> 79e50986
+
+
 class ROPgadgetCommand(GenericCommand):
     """ROPGadget (http://shell-storm.org/project/ROPgadget) plugin"""
 

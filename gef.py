--- conflicted
+++ resolved
@@ -5128,13 +5128,9 @@
             i+= 1
         return
 
-<<<<<<< HEAD
-    def update_registers(self):
-        for reg in current_arch.all_registers:
-=======
     def update_registers(self, event):
         for reg in all_registers():
->>>>>>> a4097e10
+
             try:
                 self.old_registers[reg] = get_register_ex(reg)
             except:

#!/usr/bin/env python
# -*- coding: utf-8 -*-
#
#
################################################################################################################
# GEF - Multi-Architecture GDB Enhanced Features for Exploiters & Reverse-Engineers
#
# by  @_hugsy_
#
################################################################################################################
#
# GEF provides additional functions to GDB using its powerful Python API. Some
# functions were inspired by PEDA (https://github.com/longld/peda) which is totally
# awesome *but* is x86 (32/64bits) specific, whereas GEF supports almost all archs
# supported by GDB.
#
# Notes:
# * Since GEF relies on /proc for mapping addresses in memory or other features, it
#   cannot work on hardened configurations (such as GrSec)
# * GEF supports kernel debugging in a limit way (please report crashes & bugs)
#
# Works on
# * x86-32 & x86-64
# * arm v5,v6,v7 & aarch64/armv8 (64b)
# * mips & mips64
# * powerpc & powerpc64
# * sparc & sparc64(v8+)
#
#
# Requires GDB 7.x compiled with Python (2.x, or 3.x)
#
# To start: in gdb, type `source /path/to/gef.py`
#
#
#

from __future__ import print_function
from __future__ import division

import abc
import binascii
import collections
import ctypes
import fcntl
import functools
import getopt
import hashlib
import imp
import inspect
import itertools
import os
import platform
import re
import resource
import socket
import string
import struct
import subprocess
import sys
import tempfile
import termios
import time
import traceback

PYTHON_MAJOR = sys.version_info[0]

if PYTHON_MAJOR == 2:
    from HTMLParser import HTMLParser
    from cStringIO import StringIO
    from urllib import urlopen
    import ConfigParser as configparser
    import xmlrpclib

    # Compat Py2/3 hacks
    range = xrange

    left_arrow = "<-"
    right_arrow = "->"
    horizontal_line = "-"
    vertical_line = "|"

    gef_prompt = "gef> "
    gef_prompt_on = "\001\033[1;32m\002{0:s}\001\033[0m\002".format(gef_prompt)
    gef_prompt_off = "\001\033[1;31m\002{0:s}\001\033[0m\002".format(gef_prompt)

elif PYTHON_MAJOR == 3:
    from html.parser import HTMLParser
    from io import StringIO
    from urllib.request import urlopen
    import configparser
    import xmlrpc.client as xmlrpclib

    # Compat Py2/3 hack
    long = int
    unicode = str
    FileNotFoundError = IOError

    left_arrow = " \u2190 "
    right_arrow = " \u2192 "
    horizontal_line = "\u2500"
    vertical_line = "\u2502"

    gef_prompt = "gef\u27a4  "
    gef_prompt_on = "\001\033[1;32m\002{0:s}\001\033[0m\002".format(gef_prompt)
    gef_prompt_off = "\001\033[1;31m\002{0:s}\001\033[0m\002".format(gef_prompt)

else:
    raise Exception("WTF is this Python version??")


def http_get(url):
    """Basic HTTP wrapper for GET request. Returns the body of the page if HTTP code is OK,
    else returns None."""
    try:
        http = urlopen(url)
        if http.getcode() != 200:
            return None
        return http.read()

    except:
        return None


def update_gef(argv):
    """Tries to update `gef` to the latest version pushed on GitHub. Returns 0 on success,
    1 on failure. """
    gef_local = os.path.realpath(argv[0])
    hash_gef_local = hashlib.sha512(open(gef_local, "rb").read()).digest()
    gef_remote = "https://raw.githubusercontent.com/hugsy/gef/master/gef.py"
    gef_remote_data = http_get(gef_remote)
    if gef_remote_data is None:
        print("[-] Failed to get remote gef")
        return 1

<<<<<<< HEAD
    gef_remote_data = http.read()
    hash_gef_remote = hashlib.sha512(gef_remote_data).digest()
=======
    hash_gef_remote = hashlib.sha512( gef_remote_data ).digest()
>>>>>>> 047c29f8

    if hash_gef_local == hash_gef_remote:
        print("[-] No update")
    else:
        with open(gef_local, "wb") as f:
            f.write(gef_remote_data)
        print("[+] Updated")
    return 0


try:
    import gdb
except ImportError:
    # if out of gdb, the only action allowed is to update gef.py
<<<<<<< HEAD
    if len(sys.argv) == 2 and sys.argv[1] == "--update":
        sys.exit(__update_gef(sys.argv))
=======
    if len(sys.argv)==2 and sys.argv[1]=="--update":
        sys.exit( update_gef(sys.argv) )
>>>>>>> 047c29f8
    print("[-] gef cannot run as standalone")
    sys.exit(0)

__aliases__                            = []
__config__                             = {}
__infos_files__                        = []
__loaded__                             = []
__missing__                            = {}
__gef_convenience_vars_index__         = 0

DEFAULT_PAGE_ALIGN_SHIFT               = 12
DEFAULT_PAGE_SIZE                      = 1 << DEFAULT_PAGE_ALIGN_SHIFT
GEF_RC                                 = os.path.join(os.getenv("HOME"), ".gef.rc")
GEF_TEMP_DIR                           = os.path.join(tempfile.gettempdir(), "gef")


class GefGenericException(Exception):
    def __init__(self, value):
        self.message = value
        return

    def __str__(self):
        return repr(self.message)


class GefMissingDependencyException(GefGenericException):
    pass


class GefUnsupportedMode(GefGenericException):
    pass


class GefUnsupportedOS(GefGenericException):
    pass


class memoize(object):
    """Memoizing class to cache."""
    def __init__(self, f):
        self.func = f
        self.cache = {}
        return

    def __call__(self, *args):
        if not isinstance(args, collections.Hashable):
            return self.func(*args)

        if args in self.cache:
            return self.cache[args]

        value = self.func(*args)
        self.cache[args] = value
        return value

    def __repr__(self):
        return self.func.__doc__

    def __get__(self, obj, objtype):
        return functools.partial(self.__call__, obj)


def reset_all_caches():
    """Free all memoized values."""
    for s in dir(sys.modules["__main__"]):
        o = getattr(sys.modules["__main__"], s)
        if hasattr(o, "cache") and len(o.cache) > 0:
            o.cache = {}
    return


class Color:
    NORMAL         = "\033[0m"
    GRAY           = "\033[1;30m"
    RED            = "\033[31m"
    GREEN          = "\033[32m"
    YELLOW         = "\033[33m"
    BLUE           = "\033[34m"
    PINK           = "\033[35m"
    BOLD           = "\033[1m"
    UNDERLINE_ON   = "\033[4m"
    UNDERLINE_OFF  = "\033[24m"
    HIGHLIGHT_ON   = "\033[3m"
    HIGHLIGHT_OFF  = "\033[23m"
    BLINK_ON       = "\033[5m"
    BLINK_OFF      = "\033[25m"

    @staticmethod
    def redify(msg):      return Color.colorify(msg, attrs="red")
    @staticmethod
    def greenify(msg):    return Color.colorify(msg, attrs="green")
    @staticmethod
    def blueify(msg):     return Color.colorify(msg, attrs="blue")
    @staticmethod
    def yellowify(msg):   return Color.colorify(msg, attrs="yellow")
    @staticmethod
    def grayify(msg):     return Color.colorify(msg, attrs="gray")
    @staticmethod
    def pinkify(msg):     return Color.colorify(msg, attrs="pink")
    @staticmethod
    def boldify(msg):     return Color.colorify(msg, attrs="bold")
    @staticmethod
    def underlinify(msg): return Color.colorify(msg, attrs="underline")
    @staticmethod
    def highlightify(msg): return Color.colorify(msg, attrs="highlight")
    @staticmethod
    def blinkify(msg): return Color.colorify(msg, attrs="blink")

    @staticmethod
    def colorify(msg, attrs):
        if __config__["gef.no_color"][0]:
            return msg
        m = []
        for attr in attrs.split():
            if   attr == "bold":       m.append(Color.BOLD)
            elif attr == "underline":  m.append(Color.UNDERLINE_ON)
            elif attr == "highlight":  m.append(Color.HIGHLIGHT_ON)
            elif attr == "blink":      m.append(Color.BLINK_ON)
            elif attr == "red":        m.append(Color.RED)
            elif attr == "green":      m.append(Color.GREEN)
            elif attr == "blue":       m.append(Color.BLUE)
            elif attr == "yellow":     m.append(Color.YELLOW)
            elif attr == "gray":       m.append(Color.GRAY)
            elif attr == "pink":       m.append(Color.PINK)
        m.append(msg)
        if   Color.HIGHLIGHT_ON in m :   m.append(Color.HIGHLIGHT_OFF)
        elif Color.UNDERLINE_ON in m :   m.append(Color.UNDERLINE_OFF)
        elif Color.BLINK_ON in m :       m.append(Color.BLINK_OFF)
        m.append(Color.NORMAL)
        return "".join(m)


class Address:
    def __init__(self, *args, **kwargs):
        self.value = kwargs.get("value", 0)
        self.section = kwargs.get("section", None)
        self.info = kwargs.get("info", None)
        self.valid = kwargs.get("valid", True)
        return

    def __str__(self):
        return hex(self.value)

    def is_in_text_segment(self):
        return hasattr(self.info, "name") and ".text" in self.info.name

    def is_in_stack_segment(self):
        return hasattr(self.info, "name") and "[stack]" in self.info.name

    def is_in_heap_segment(self):
        return hasattr(self.info, "name") and "[heap]" in self.info.name

    def dereference(self):
        addr = align_address(long(self.value))
        addr = dereference(addr)
        return long(addr)


class Permission:
    NONE      = 0
    READ      = 1
    WRITE     = 2
    EXECUTE   = 4
    ALL       = READ | WRITE | EXECUTE

    def __init__(self, *args, **kwargs):
        self.value = kwargs.get("value", 0)
        return

    def __or__(self, a):
        return self.value | a

    def __and__(self, a):
        return self.value & a

    def __xor__(self, a):
        return self.value ^ a

    def __eq__(self, a):
        return self.value == a

    def __ne__(self, a):
        return self.value != a

    def __str__(self):
        perm_str = ""
        perm_str += "r" if self & Permission.READ else "-"
        perm_str += "w" if self & Permission.WRITE else "-"
        perm_str += "x" if self & Permission.EXECUTE else "-"
        return perm_str

    @staticmethod
    def from_info_sections(*args):
        p = Permission()
        for arg in args:
            if "READONLY" in arg:
                p.value += Permission.READ
            if "DATA" in arg:
                p.value += Permission.WRITE
            if "CODE" in arg:
                p.value += Permission.EXECUTE
        return p

    @staticmethod
    def from_process_maps(perm_str):
        p = Permission()
        if perm_str[0] == "r":
            p.value += Permission.READ
        if perm_str[1] == "w":
            p.value += Permission.WRITE
        if perm_str[2] == "x":
            p.value += Permission.EXECUTE
        return p


class Section:
    page_start      = None
    page_end        = None
    offset          = None
    permission      = None
    inode           = None
    path            = None

    def __init__(self, *args, **kwargs):
        attrs = ["page_start", "page_end", "offset", "permission", "inode", "path"]
        for attr in attrs:
            value = kwargs[attr] if attr in kwargs else None
            setattr(self, attr, value)
        return

    def is_readable(self):
        return self.permission.value and self.permission.value&Permission.READ

    def is_writable(self):
        return self.permission.value and self.permission.value&Permission.WRITE

    def is_executable(self):
        return self.permission.value and self.permission.value&Permission.EXECUTE

    @property
    def size(self):
        if self.page_end is None or self.page_start is None:
            return -1
        return self.page_end - self.page_start


class Zone:
    name              = None
    zone_start        = None
    zone_end          = None
    filename          = None


class Elf:
    """
    Basic ELF parsing based on http://www.skyfree.org/linux/references/ELF_Format.pdf
    """
    e_magic           = None
    e_class           = None
    e_endianness      = None
    e_eiversion       = None
    e_osabi           = None
    e_abiversion      = None
    e_pad             = None
    e_type            = None
    e_machine         = None
    e_version         = None
    e_entry           = None
    e_phoff           = None
    e_shoff           = None
    e_flags           = None
    e_ehsize          = None
    e_phentsize       = None
    e_phnum           = None
    e_shentsize       = None
    e_shnum           = None
    e_shstrndx        = None

    BIG_ENDIAN        = 0
    LITTLE_ENDIAN     = 1


    def __init__(self, elf):

        if not os.access(elf, os.R_OK):
            err("'{0}' not found/readable".format(elf))
            err("Failed to get file debug information, most of gef features will not work")
            return

        with open(elf, "rb") as f:
            # off 0x0
            self.e_magic, self.e_class, self.e_endianness, self.e_eiversion = struct.unpack(">IBBB", f.read(7))

            # adjust endianness in bin reading
            if self.e_endianness == Elf.LITTLE_ENDIAN:
                endian = "<" # LE
            else:
                endian = ">" # BE

            # off 0x7
            self.e_osabi, self.e_abiversion = struct.unpack("{}BB".format(endian), f.read(2))
            # off 0x9
            self.e_pad = f.read(7)
            # off 0x10
            self.e_type, self.e_machine, self.e_version = struct.unpack("{}HHI".format(endian), f.read(8))
            # off 0x18
            if self.e_class == 0x02:
                # if arch 64bits
                self.e_entry, self.e_phoff, self.e_shoff = struct.unpack("{}QQQ".format(endian), f.read(24))
            else:
                # else arch 32bits
                self.e_entry, self.e_phoff, self.e_shoff = struct.unpack("{}III".format(endian), f.read(12))

            self.e_flags, self.e_ehsize, self.e_phentsize, self.e_phnum = struct.unpack("{}HHHH".format(endian), f.read(8))
            self.e_shentsize, self.e_shnum, self.e_shstrndx = struct.unpack("{}HHH".format(endian), f.read(6))

        return


class GlibcArena:
    """
    Glibc arena class
    Ref: https://github.com/sploitfun/lsploits/blob/master/glibc/malloc/malloc.c#L1671
    """
    def __init__(self, addr=None):
        arena = gdb.parse_and_eval(addr)
        self.__arena = arena.cast(gdb.lookup_type("struct malloc_state"))
        self.__addr = long(arena.address)
        self.__arch = long(get_memory_alignment())
        return

    def __getitem__(self, item):
        return self.__arena[item]

    def __getattr__(self, item):
        return self.__arena[item]

    def __int__(self):
        return self.__addr

    def deref_as_long(self, addr):
        naddr = dereference(addr).address
        return long(naddr)

    def fastbin(self, i):
        addr = self.deref_as_long(self.fastbinsY[i])
        if addr == 0:
            return None
        return GlibcChunk(addr + 2 * self.__arch)

    def bin(self, i):
        idx = i * 2
        fd = self.deref_as_long(self.bins[idx])
        bw = self.deref_as_long(self.bins[idx + 1])
        return (fd, bw)

    def get_next(self):
        addr_next = self.deref_as_long(self.next)
        arena_main = GlibcArena("main_arena")
        if addr_next == arena_main.__addr:
            return None
        addr_next = "*{:#x} ".format(addr_next)
        return GlibcArena(addr_next)

    def get_arch(self):
        return self.__arch

    def __str__(self):
        top             = self.deref_as_long(self.top)
        last_remainder  = self.deref_as_long(self.last_remainder)
        n               = self.deref_as_long(self.next)
        nfree           = self.deref_as_long(self.next_free)
        sysmem          = long(self.system_mem)
        m = "Arena ("
        m += "base={:#x},".format(self.__addr)
        m += "top={:#x},".format(top)
        m += "last_remainder={:#x},".format(last_remainder)
        m += "next={:#x},".format(n)
        m += "next_free={:#x},".format(nfree)
        m += "system_mem={:#x}".format(sysmem)
        m += ")"
        return m


class GlibcChunk:
    """Glibc chunk class.
    Ref:  https://sploitfun.wordpress.com/2015/02/10/understanding-glibc-malloc/"""

    def __init__(self, addr, from_base=False):
        """Init `addr` as a chunk"""
        self.arch = int(get_memory_alignment())
        if from_base:
            self.start_addr = addr
            self.addr = addr + 2 * self.arch
        else:
            self.start_addr = int(addr - 2 * self.arch)
            self.addr = addr

        self.size_addr  = int(self.addr - self.arch)
        self.prev_size_addr = self.start_addr
        return

    def get_chunk_size(self):
        return read_int_from_memory(self.size_addr) & (~0x03)

    def get_usable_size(self):
        # https://github.com/sploitfun/lsploits/blob/master/glibc/malloc/malloc.c#L4537
        cursz = self.get_chunk_size()
        if cursz == 0: return cursz
        if self.has_M_bit(): return cursz - 2 * self.arch
        return cursz - self.arch

    def get_prev_chunk_size(self):
        return read_int_from_memory(self.prev_size_addr)


    def get_next_chunk(self):
        addr = self.addr + self.get_chunk_size()
        return GlibcChunk(addr)


    # if free-ed functions
    def get_fwd_ptr(self):
        return read_int_from_memory(self.addr)

    def get_bkw_ptr(self):
        return read_int_from_memory(self.addr + self.arch)
    # endif free-ed functions


    def has_P_bit(self):
        """Check for in PREV_INUSE bit
        Ref: https://github.com/sploitfun/lsploits/blob/master/glibc/malloc/malloc.c#L1267"""
        return read_int_from_memory(self.size_addr) & 0x01

    def has_M_bit(self):
        """Check for in IS_MMAPPED bit
        Ref: https://github.com/sploitfun/lsploits/blob/master/glibc/malloc/malloc.c#L1274"""
        return read_int_from_memory(self.size_addr) & 0x02

    def has_N_bit(self):
        """Check for in NON_MAIN_ARENA bit.
        Ref: https://github.com/sploitfun/lsploits/blob/master/glibc/malloc/malloc.c#L1283"""
        return read_int_from_memory(self.size_addr) & 0x04

    def is_used(self):
        """
        Check if the current block is used by:
        - checking the M bit is true
        - or checking that next chunk PREV_INUSE flag is true
        """
        if self.has_M_bit():
            return True

        next_chunk = self.get_next_chunk()
        return True if next_chunk.has_P_bit() else False


    def str_chunk_size_flag(self):
        msg = ""
        msg += "PREV_INUSE flag: "
        msg += Color.greenify("On") if self.has_P_bit() else Color.redify("Off")
        msg += "\n"

        msg += "IS_MMAPPED flag: "
        msg += Color.greenify("On") if self.has_M_bit() else Color.redify("Off")
        msg += "\n"

        msg += "NON_MAIN_ARENA flag: "
        msg += Color.greenify("On") if self.has_N_bit() else Color.redify("Off")

        return msg


    def _str_sizes(self):
        msg = ""
        failed = False

        try:
            msg += "Chunk size: {0:d} ({0:#x})\n".format(self.get_chunk_size())
            msg += "Usable size: {0:d} ({0:#x})\n".format(self.get_usable_size())
            failed = True
        except gdb.MemoryError as me:
            msg += "Chunk size: Cannot read at {0:#x} (corrupted?)\n".format(self.size_addr)

        try:
            msg += "Previous chunk size: {0:d} ({0:#x})\n".format(self.get_prev_chunk_size())
            failed = True
        except gdb.MemoryError as me:
            msg += "Previous chunk size: Cannot read at {0:#x} (corrupted?)\n".format(self.start_addr)

        if failed:
            msg += self.str_chunk_size_flag()

        return msg

    def _str_pointers(self):
        fwd = self.addr
        bkw = self.addr + self.arch

        msg = ""

        try:
            msg += "Forward pointer: {0:#x}\n".format(self.get_fwd_ptr())
        except gdb.MemoryError as me:
            msg += "Forward pointer: {0:#x} (corrupted?)\n".format(fwd)

        try:
            msg += "Backward pointer: {0:#x}\n".format(self.get_bkw_ptr())
        except gdb.MemoryError as me:
            msg += "Backward pointer: {0:#x} (corrupted?)\n".format(bkw)

        return msg

    def str_as_alloced(self):
        return self._str_sizes()

    def str_as_freeed(self):
        return "{}\n\n{}".format(self._str_sizes(), self._str_pointers())

    def __str__(self):
        m = ""
        m += Color.greenify("FreeChunk") if not self.is_used() else Color.redify("UsedChunk")
        m += "(addr={:#x},size={:#x})".format(long(self.addr),self.get_chunk_size())
        return m

    def pprint(self):
        msg = ""
        if not self.is_used():
            msg += titlify("Chunk (free): {:#x}".format(self.start_addr), Color.GREEN)
            msg += "\n"
            msg += self.str_as_freeed()
        else:
            msg += titlify("Chunk (used): {:#x}".format(self.start_addr), Color.RED)
            msg += "\n"
            msg += self.str_as_alloced()

        gdb.write(msg + "\n")
        gdb.flush()
        return


def titlify(msg, color=Color.RED):
    cols = get_terminal_size()[1]
    n = (cols - len(msg) - 4)//2
    if color == Color.RED:
        title = Color.colorify(msg, attrs="bold red")
        line  = Color.colorify(horizontal_line * n, attrs="bold green")
    elif color == Color.GREEN:
        title = Color.colorify(msg, attrs="bold green")
        line  = Color.colorify(horizontal_line * n, attrs="bold red")
    return "{0}[ {1} ]{0}".format(line, title)


def _xlog(m, stream, cr=True):
    m += "\n" if cr else ""
    gdb.write(m, stream)
    if cr:
        gdb.flush()
    return 0


def err(msg, cr=True):   return _xlog("{} {}".format(Color.colorify("[!]", attrs="bold red"), msg), gdb.STDERR, cr)
def warn(msg, cr=True):  return _xlog("{} {}".format(Color.colorify("[*]", attrs="bold yellow"), msg), gdb.STDLOG, cr)
def ok(msg, cr=True):    return _xlog("{} {}".format(Color.colorify("[+]", attrs="bold green"), msg), gdb.STDLOG, cr)
def info(msg, cr=True):  return _xlog("{} {}".format(Color.colorify("[+]", attrs="bold blue"), msg), gdb.STDLOG, cr)


def show_exception():
    exc_type, exc_value, exc_traceback = sys.exc_info()
    print("".join(traceback.format_exception(exc_type, exc_value,exc_traceback)))
    return


def gef_pystring(x):
    if PYTHON_MAJOR == 3:
        return str(x, encoding="ascii")
    return x


def gef_pybytes(x):
    if PYTHON_MAJOR == 3:
        return bytes(str(x), encoding="utf-8")
    return x


def which(program):
    def is_exe(fpath):
        return os.path.isfile(fpath) and os.access(fpath, os.X_OK)

    fpath, fname = os.path.split(program)
    if fpath:
        if is_exe(program):
            return program
    else:
        for path in os.environ["PATH"].split(os.pathsep):
            path = path.strip('"')
            exe_file = os.path.join(path, program)
            if is_exe(exe_file):
                return exe_file

    raise IOError("Missing file `{:s}`".format(program))


def hexdump(source, length=0x10, separator=".", show_raw=False, base=0x00):
    """
    Return the hexdump of `src` argument.
    @param source *MUST* be of type bytes or bytearray
    @param length is the length of items per line
    @param separator is the default character to use if one byte is not printable
    @param show_raw if True, do not add the line nor the text translation
    @param base is the start address of the block being hexdump
    @param func is the function to use to parse bytes (int for Py3, chr for Py2)
    @return a string with the hexdump
    """
    result = []
    for i in range(0, len(source), length):
        s = source[i:i + length]

        if PYTHON_MAJOR == 3:
            hexa = " ".join(["{:02x}".format(c) for c in s])
            text = "".join([chr(c) if 0x20 <= c < 0x7F else separator for c in s])
        else:
            hexa = " ".join(["{:02x}".format(ord(c)) for c in s])
            text = "".join([c if 0x20 <= ord(c) < 0x7F else separator for c in s])

        if show_raw:
            result.append(hexa)
        else:
            result.append("{addr:#0{aw}x}     {data:<{dw}}    {text}".format(aw=18, addr=base + i, dw=3 * length, data=hexa, text=text))

    return "\n".join(result)


def is_debug():
    return "gef.debug" in __config__.keys() and __config__["gef.debug"][0] == True


def enable_redirect_output(to_file="/dev/null"):
    gdb.execute("set logging overwrite")
    gdb.execute("set logging file {:s}".format(to_file))
    gdb.execute("set logging redirect on")
    gdb.execute("set logging on")
    return


def disable_redirect_output():
    gdb.execute("set logging redirect off")
    gdb.execute("set logging off")
    return


def gef_makedirs(path, mode=0o755):
    abspath = os.path.realpath(path)
    if os.path.isdir(abspath):
        return abspath

    if PYTHON_MAJOR == 3:
        os.makedirs(path, mode=mode, exist_ok=True)
    else:
        try:
            os.makedirs(path, mode=mode)
        except os.error:
            pass
    return abspath


def gef_obsolete_function(func):
    def new_func(*args, **kwargs):
        warn("Call to deprecated function '{}'.".format(func.__name__))
        return func(*args, **kwargs)
    new_func.__name__ = func.__name__
    new_func.__doc__ = func.__doc__
    new_func.__dict__.update(func.__dict__)
    return new_func


def _gef_disassemble_top(addr, nb_insn):
    lines = gdb.execute("x/{:d}i {:#x}".format(nb_insn, addr), to_string=True).splitlines()
    lines = [x.replace("=>", "").strip() for x in lines]
    return lines


def gef_instruction_n(addr, n):
    line = _gef_disassemble_top(addr, n + 1)[-1]
    return gef_parse_gdb_instruction(line)


def gef_current_instruction(addr):
    return gef_instruction_n(addr, 0)


def gef_next_instruction(addr):
    return gef_instruction_n(addr, 1)


def _gef_disassemble_around(addr, nb_insn):
    """
    Adjust lines to disassemble because of variable length instructions architecture (intel)
    """

    if not (is_x86_32() or is_x86_64()):
        # all ABI except x86 are fixed length instructions, easy to process
        if is_aarch64() or is_ppc64():
            insn_len = 4
        elif is_arm_thumb():
            insn_len = 2
        else:
            insn_len = get_memory_alignment()
        lines = _gef_disassemble_top(addr - (insn_len * (nb_insn - 1)), nb_insn - 1)
        lines += _gef_disassemble_top(addr, nb_insn)
        return lines

    lines = []
    next_addr = gef_next_instruction(addr)[0]
    cur_insn = gdb.execute("disassemble {:#x},{:#x}".format(addr,next_addr), to_string=True).splitlines()[1]
    found = False

    # we try to find a good set of previous instructions by guessing incrementally
    for i in range(32 + 16 * nb_insn, 1, -1):
        try:
            cmd = "disassemble {:#x},{:#x}".format(addr - i, next_addr)
            lines = gdb.execute(cmd, to_string=True).splitlines()[1:-1]
        except gdb.MemoryError as me:
            # we can hit an unmapped page trying to read backward, if so just print forward disass lines
            break

        # 1. check if `disass` result is not empty
        if not lines:
            continue

        # 2. check no bad instructions in found
        if any(["(bad)" in line for line in lines]):
            continue

        # 3. if cur_insn is not at the end of the set, it is invalid
        insn = lines[-1]
        if insn != cur_insn:
            continue

        # we assume here that it was successful (very likely)
        found = True
        lines = [x.replace("=>", "") for x in lines[-nb_insn:-1]]
        break

    if not found:
        lines = []

    lines += _gef_disassemble_top(addr, nb_insn)

    return lines


def gef_disassemble(addr, nb_insn, from_top=False):
    if (nb_insn & 1) == 1:
        nb_insn += 1

    lines = _gef_disassemble_top(addr, nb_insn) if from_top else _gef_disassemble_around(addr, nb_insn)
    result = []
    for line in lines:
        (address, location, mnemo, operands) = gef_parse_gdb_instruction(line)
        code = "{:s}     {:s}   {:s}".format(location, mnemo, ",".join(operands))
        result.append((address, code))
    return result


def gef_parse_gdb_instruction(raw_insn):
    raw_insn = raw_insn.strip().replace("\t", " ").replace(":", " ")
    patt = re.compile(r"^(0x[0-9a-f]{,16})(.*)$", flags=re.IGNORECASE)
    parts = [x for x in re.split(patt, raw_insn) if len(x) > 0]
    address = int(parts[0], 16)
    code = parts[1].strip()
    parts = code.split()
    if code.startswith("<"):
        j = parts[0].find(">")
        location = parts[0][:j + 1]
        mnemo = parts[1]
        operands = " ".join(parts[2:])
    else:
        location = ""
        mnemo = parts[0]
        operands = " ".join(parts[1:])
    operands = operands.split(",")
    return (address, location, mnemo, operands)


def gef_execute_external(command, as_list=False, *args, **kwargs):
    res = subprocess.check_output(command, stderr=subprocess.STDOUT, shell=kwargs.get("shell", False))

    if as_list:
        lines = res.splitlines()
        return [gef_pystring(x) for x in lines]

    return gef_pystring(res)


def gef_execute_gdb_script(source):
    fd, fname = tempfile.mkstemp(suffix=".gdb", prefix="gef_")
    with os.fdopen(fd, "w") as f:
        f.write(source)
        f.flush()
    if os.access(fname, os.R_OK):
        gdb.execute("source {:s}".format(fname))
        os.unlink(fname)
    return


def check_security_property(title, opt, filename, pattern, is_match, do_print=True):
    cmd   = [which("readelf"),]
    cmd  += opt.split()
    cmd  += [filename,]
    lines = gef_execute_external(cmd).splitlines()

    for line in lines:
        if re.search(pattern, line):
            if is_match:
                msg = Color.greenify("Yes")
                res = True
            else:
                msg = Color.redify("No")
                res = False
            if do_print:
                print("{:<30s}: {:s}".format(title, msg))
            return res

    # if here, then not found
    if is_match:
        msg = Color.redify("No")
        res = False
    else:
        msg = Color.greenify("Yes")
        res = True

    if do_print:
        print("{:<30s}: {:s}".format(title, msg))

    return res


@memoize
def checksec(filename, prop, print_result):
    """Global function to get the security properties of a binary."""
    try:
        which("readelf")
    except IOError:
        err("Missing `readelf`")
        return

    if prop not in ("all", "canary", "nx", "pie", "rpath", "runpath", "lazy_relro", "full_relro"):
        err("Invalid security property {}".format(prop))
        return

    res = 0

    if prop == "canary" or prop == "all":
        res += check_security_property("Canary", "-s", filename, r"__stack_chk_fail", True, print_result)
    if prop == "nx" or prop == "all":
        res += check_security_property("NX Support", "-W -l", filename, r"GNU_STACK.*RWE", False, print_result)
    if prop == "pie" or prop == "all":
        res += check_security_property("PIE Support", "-h", filename, r"Type:.*EXEC", False, print_result)
    if prop == "rpath" or prop == "all":
        res += check_security_property("No RPATH", "-d -l", filename, r"rpath", False, print_result)
    if prop == "runpath" or prop == "all":
        res += check_security_property("No RUNPATH", "-d -l", filename, r"runpath", False, print_result)
    if prop == "lazy_relro" or prop == "all":
        res += check_security_property("Partial RelRO", "-l", filename, r"GNU_RELRO", True, print_result)
    if prop == "full_relro" or prop == "all":
        res += check_security_property("Full RelRO", "-d", filename, r"BIND_NOW", True, print_result)

    return res


def get_frame():
    return gdb.selected_inferior()


@memoize
def get_arch():
    return gdb.execute("show architecture", to_string=True).strip().split()[7][:-1]


@memoize
def get_endian():
    if gdb.execute("show endian", to_string=True).strip().split()[7] == "little" :
        return Elf.LITTLE_ENDIAN
    return Elf.BIG_ENDIAN


def is_big_endian():     return get_endian() == Elf.BIG_ENDIAN
def is_little_endian():  return not is_big_endian()


def flags_to_human(reg_value, value_table):
    flags = []
    for i in value_table.keys():
        w = Color.boldify(value_table[i].upper()) if reg_value & (1<<i) else value_table[i].lower()
        flags.append(w)
    return "[{}]".format(" ".join(flags))


class Architecture(object):
    """Generic metaclass for the architecture supported by GEF."""
    __metaclass__ = abc.ABCMeta

    @abc.abstractproperty
    def all_registers(self):                       pass
    @abc.abstractproperty
    def nop_insn(self):                            pass
    @abc.abstractproperty
    def return_register(self):                     pass
    @abc.abstractproperty
    def flag_register(self):                       pass
    @abc.abstractproperty
    def flags_table(self):                         pass
    @abc.abstractproperty
    def function_parameters(self):                 pass
    @abc.abstractmethod
    def flag_register_to_human(self, val=None):    pass
    @abc.abstractmethod
    def is_call(self, insn):                       pass
    @abc.abstractmethod
    def is_conditional_branch(self, insn):         pass
    @abc.abstractmethod
    def is_branch_taken(self, insn):               pass

    @property
    def pc(self):
        try:
            return get_register("$pc")
        except:
            return get_register_ex("$pc")

    @property
    def sp(self):
        try:
            return get_register("$sp")
        except:
            return get_register_ex("$sp")


class ARM(Architecture):
    arch = "ARM"
    mode = "ARM"

    all_registers = ["$r0   ", "$r1   ", "$r2   ", "$r3   ", "$r4   ", "$r5   ", "$r6   ",
                     "$r7   ", "$r8   ", "$r9   ", "$r10  ", "$r11  ", "$r12  ", "$sp   ",
                     "$lr   ", "$pc   ", "$cpsr ",]

    # http://infocenter.arm.com/help/index.jsp?topic=/com.arm.doc.dui0041c/Caccegih.html
    # return b"\x00\x00\xa0\xe1" # mov r0,r0
    nop_insn = b"\x01\x10\xa0\xe1" # mov r1,r1
    return_register = "$r0"
    flag_register = "$cpsr"
    flags_table = {
        31: "negative",
        30: "zero",
        29: "carry",
        28: "overflow",
        7: "interrupt",
        6: "fast",
        5: "thumb"
    }
    function_parameters = ["$r0", "$r1", "$r2", "$r3"]

    def is_call(self, insn):
        return False

    def flag_register_to_human(self, val=None):
        # http://www.botskool.com/user-pages/tutorials/electronics/arm-7-tutorial-part-1
        if val is None:
            reg = self.flag_register
            val = get_register_ex(reg)
        return flags_to_human(val, self.flags_table)

    def is_conditional_branch(self, insn):
        _, _, mnemo, _ = gef_parse_gdb_instruction(insn)
        mnemos = {"beq", "bne", "bleq", "blt", "bgt", "bgez", "bvs", "bvc",
                 "jeq", "jne", "jleq", "jlt", "jgt", "jgez", "jvs", "jvc"}
        return mnemo in mnemos

    def is_branch_taken(self, insn):
        _, _, mnemo, _ = gef_parse_gdb_instruction(insn)
        # ref: http://www.davespace.co.uk/arm/introduction-to-arm/conditional.html
        flags = dict((self.flags_table[k], k) for k in self.flags_table.keys())
        val = get_register_ex(self.flag_register)

        if mnemo.endswith("eq"): return val&(1<<flags["zero"]), "Z"
        if mnemo.endswith("ne"): return val&(1<<flags["zero"]) == 0, "!Z"
        if mnemo.endswith("lt"): return val&(1<<flags["negative"])!=val&(1<<flags["overflow"]), "N!=O"
        if mnemo.endswith("le"): return val&(1<<flags["zero"]) or val&(1<<flags["negative"])!=val&(1<<flags["overflow"]), "Z || N!=O"
        if mnemo.endswith("gt"): return val&(1<<flags["zero"]) == 0 and val&(1<<flags["negative"]) == val&(1<<flags["overflow"]), "!Z && N==O"
        if mnemo.endswith("ge"): return val&(1<<flags["negative"]) == val&(1<<flags["overflow"]), "N==O"
        if mnemo.endswith("bvs"): return val&(1<<flags["overflow"]), "O"
        if mnemo.endswith("bvc"): return val&(1<<flags["overflow"]) == 0, "O"
        return False, ""

    def mprotect_asm(self, addr, size, perm):
        _NR_mprotect = 125
        insns = [
            "push {r0-r2, r7}",
            "mov r0, {:d}".format(addr),
            "mov r1, {:d}".format(size),
            "mov r2, {:d}".format(perm),
            "mov r7, {:d}".format(_NR_mprotect),
            "svc 0",
            "pop {r0-r2, r7}",]
        return "; ".join(insns)


class AARCH64(ARM):
    arch = "ARM"
    mode = "ARM"

    all_registers = [
        "$x0       ", "$x1       ", "$x2       ", "$x3       ", "$x4       ", "$x5       ", "$x6       ", "$x7       ",
        "$x8       ", "$x9       ", "$x10      ", "$x11      ", "$x12      ", "$x13      ", "$x14      ", "$x15      ",
        "$x16      ", "$x17      ", "$x18      ", "$x19      ", "$x20      ", "$x21      ", "$x22      ", "$x23      ",
        "$x24      ", "$x25      ", "$x26      ", "$x27      ", "$x28      ", "$x29      ", "$x30      ", "$sp       ",
        "$pc       ", "$cpsr     ", "$fpsr     ", "$fpcr     ",]
    return_register = "$x0"
    flag_register = "$cpsr"
    flags_table = {
        31: "negative",
        30: "zero",
        29: "carry",
        28: "overflow",
        7: "interrupt",
        6: "fast"
    }
    function_parameters = ["$x0", "$x1", "$x2", "$x3"]

    def flag_register_to_human(self, val=None):
        # http://events.linuxfoundation.org/sites/events/files/slides/KoreaLinuxForum-2014.pdf
        reg = self.flag_register
        if not val:
            val = get_register_ex(reg)
        return flags_to_human(val, self.flags_table)

    def mprotect_asm(self, addr, size, perm):
        GefUnsupportedOS("Architecture {:s} not supported yet".format(get_arch()))


class X86(Architecture):
    arch = "X86"
    mode = "32"

    nop_insn = b"\x90"
    all_registers = [
        "$eax   ", "$ebx   ", "$ecx   ", "$edx   ", "$esp   ", "$ebp   ", "$esi   ",
        "$edi   ", "$eip   ", "$cs    ", "$ss    ", "$ds    ", "$es    ",
        "$fs    ", "$gs    ", "$eflags",]
    return_register = "$eax"
    function_parameters = ["$esp",]
    flag_register = "$eflags"
    flags_table = {
        6: "zero",
        0: "carry",
        2: "parity",
        4: "adjust",
        7: "sign",
        8: "trap",
        9: "interrupt",
        10: "direction",
        11: "overflow",
        16: "resume",
        17: "virtualx86",
        21: "identification",
    }

    def flag_register_to_human(self, val=None):
        reg = self.flag_register
        if not val:
            val = get_register_ex(reg)
        return flags_to_human(val, self.flags_table)

    def is_call(self, insn):
        _, _, mnemo, _ = gef_parse_gdb_instruction(insn)
        mnemos = {"call", "callq"}
        return mnemo in mnemos

    def is_conditional_branch(self, insn):
        _, _, mnemo, _ = gef_parse_gdb_instruction(insn)
        mnemos = {"ja", "jnbe", "jae", "jnb", "jnc", "jb", "jc", "jnae", "jbe", "jna",
                 "jcxz", "jecxz", "jrcxz", "je", "jz", "jg", "jnle", "jge", "jnl",
                 "jl", "jnge", "jle", "jng", "jne", "jnz", "jno", "jnp", "jpo", "jns",
                 "jo", "jp", "jpe", "js"}
        return mnemo in mnemos

    def is_branch_taken(self, insn):
        _, _, mnemo, _ = gef_parse_gdb_instruction(insn)
        # all kudos to fG! (https://github.com/gdbinit/Gdbinit/blob/master/gdbinit#L1654)
        flags = dict((self.flags_table[k], k) for k in self.flags_table.keys())
        val = get_register_ex(self.flag_register)

        if self.mode == 64:
            cx = get_register_ex("$rcx")
        else:
            cx = get_register_ex("$ecx")

        if mnemo in ("ja", "jnbe"): return val&(1<<flags["carry"]) == 0 and val&(1<<flags["zero"]) == 0, "!C && !Z"
        if mnemo in ("jae", "jnb", "jnc"): return val&(1<<flags["carry"]) == 0, "!C"
        if mnemo in ("jb", "jc", "jnae"): return val&(1<<flags["carry"]), "C"
        if mnemo in ("jbe", "jna"): return val&(1<<flags["carry"]) or val&(1<<flags["zero"]), "C || Z"
        if mnemo in ("jcxz", "jecxz", "jrcxz"): return cx == 0, "!$CX"
        if mnemo in ("je", "jz"): return val&(1<<flags["zero"]), "Z"
        if mnemo in ("jg", "jnle"): return val&(1<<flags["zero"]) == 0 and val&(1<<flags["overflow"]) == val&(1<<flags["sign"]), "!Z && O==S"
        if mnemo in ("jge", "jnl"): return val&(1<<flags["sign"]) == val&(1<<flags["overflow"]), "S==O"
        if mnemo in ("jl", "jnge"): return val&(1<<flags["overflow"])!=val&(1<<flags["sign"]), "S!=O"
        if mnemo in ("jle", "jng"): return val&(1<<flags["zero"]) or val&(1<<flags["overflow"])!=val&(1<<flags["sign"]), "Z || S!=0"
        if mnemo in ("jne", "jnz"): return val&(1<<flags["zero"]) == 0, "!Z"
        if mnemo in ("jno"): return val&(1<<flags["overflow"]) == 0, "!O"
        if mnemo in ("jnp", "jpo"): return val&(1<<flags["parity"]) == 0, "!P"
        if mnemo in ("jns"): return val&(1<<flags["sign"]) == 0, "!S"
        if mnemo in ("jo"): return val&(1<<flags["overflow"]), "O"
        if mnemo in ("jpe", "jp"): return val&(1<<flags["parity"]), "P"
        if mnemo in ("js"): return val&(1<<flags["sign"]), "S"
        return False, ""

    def mprotect_asm(self, addr, size, perm):
        _NR_mprotect = 125
        insns = [
            "pushad",
            "mov eax, {:d}".format(_NR_mprotect),
            "mov ebx, {:d}".format(addr),
            "mov ecx, {:d}".format(size),
            "mov edx, {:d}".format(perm),
            "int 0x80",
            "popad",]
        return "; ".join(insns)


class X86_64(X86):
    arch = "X86"
    mode = "64"

    all_registers = [
        "$rax   ", "$rbx   ", "$rcx   ", "$rdx   ", "$rsp   ", "$rbp   ", "$rsi   ",
        "$rdi   ", "$rip   ", "$r8    ", "$r9    ", "$r10   ", "$r11   ", "$r12   ",
        "$r13   ", "$r14   ", "$r15   ",
        "$cs    ", "$ss    ", "$ds    ", "$es    ", "$fs    ", "$gs    ", "$eflags",]
    return_register = "$rax"
    function_parameters = ["$rdi", "$rsi", "$rdx", "$rcx", "$r8", "$r9"]

    def mprotect_asm(self, addr, size, perm):
        _NR_mprotect = 10
        insns = ["push rax", "push rdi", "push rsi", "push rdx",
                 "mov rax, {:d}".format(_NR_mprotect),
                 "mov rdi, {:d}".format(addr),
                 "mov rsi, {:d}".format(size),
                 "mov rdx, {:d}".format(perm),
                 "syscall",
                 "pop rdx", "pop rsi", "pop rdi", "pop rax"]
        return "; ".join(insns)


class PowerPC(Architecture):
    arch = "PPC"
    mode = "PPC32"

    all_registers = [
        "$r0  ", "$r1  ", "$r2  ", "$r3  ", "$r4  ", "$r5  ", "$r6  ", "$r7  ",
        "$r8  ", "$r9  ", "$r10 ", "$r11 ", "$r12 ", "$r13 ", "$r14 ", "$r15 ",
        "$r16 ", "$r17 ", "$r18 ", "$r19 ", "$r20 ", "$r21 ", "$r22 ", "$r23 ",
        "$r24 ", "$r25 ", "$r26 ", "$r27 ", "$r28 ", "$r29 ", "$r30 ", "$r31 ",
        "$pc  ", "$msr ", "$cr  ", "$lr  ", "$ctr ", "$xer ", "$trap",]
    nop_insn = b"\x60\x00\x00\x00" # http://www.ibm.com/developerworks/library/l-ppc/index.html
    return_register = "$r0"
    flag_register = "$cr"
    flags_table = {
        0: "negative",
        1: "positive",
        2: "zero",
        3: "summary",
        28: "less",
        29: "greater",
        30: "equal",
        31: "overflow",
    }
    function_parameters = ["$i0", "$i1", "$i2", "$i3", "$i4", "$i5"]

    def flag_register_to_human(self, val=None):
        # http://www.cebix.net/downloads/bebox/pem32b.pdf (% 2.1.3)
        if not val:
            reg = self.flag_register
            val = get_register_ex(reg)
        return flags_to_human(val, self.flags_table)

    def is_call(self, insn):
        return False

    def is_conditional_branch(self, insn):
        _, _, mnemo, _ = gef_parse_gdb_instruction(insn)
        mnemos = {"beq", "bne", "ble", "blt", "bgt", "bge"}
        return mnemo in mnemos

    def is_branch_taken(self, insn):
        _, _, mnemo, _ = gef_parse_gdb_instruction(insn)
        flags = dict((self.flags_table[k], k) for k in self.flags_table.keys())
        val = get_register_ex(self.flag_register)
        if mnemo == "beq": return val&(1<<flags["equal"]), "E"
        if mnemo == "bne": return val&(1<<flags["equal"]) == 0, "!E"
        if mnemo == "ble": return val&(1<<flags["equal"]) or val&(1<<flags["less"]), "E || L"
        if mnemo == "blt": return val&(1<<flags["less"]), "L"
        if mnemo == "bge": return val&(1<<flags["equal"]) or val&(1<<flags["greater"]), "E || G"
        if mnemo == "bgt": return val&(1<<flags["greater"]), "G"
        return False, ""

    def mprotect_asm(self, addr, size, perm):
        """Ref: http://www.ibm.com/developerworks/library/l-ppc/index.html"""
        _NR_mprotect = 125
        insns = ["addi 1, 1, -16",                 # 1 = r1 = sp
                 "stw 0, 0(1)", "stw 3, 4(1)",     # r0 = syscall_code | r3, r4, r5 = args
                 "stw 4, 8(1)", "stw 5, 12(1)",
                 "li 0, {:d}".format(_NR_mprotect),
                 "lis 3, {:#x}@h".format(addr),
                 "ori 3, 3, {:#x}@l".format(addr),
                 "lis 4, {:#x}@h".format(size),
                 "ori 4, 4, {:#x}@l".format(size),
                 "li 5, {:d}".format(perm),
                 "sc",
                 "lwz 0, 0(1)", "lwz 3, 4(1)",
                 "lwz 4, 8(1)", "lwz 5, 12(1)",
                 "addi 1, 1, 16",]
        return ";".join(insns)


class PowerPC64(PowerPC):
    arch = "PPC"
    mode = "PPC64"


class SPARC(Architecture):
    arch = "SPARC"
    mode = None

    all_registers = [
        "$g0 ", "$g1 ", "$g2 ", "$g3 ", "$g4 ", "$g5 ", "$g6 ", "$g7 ",
        "$o0 ", "$o1 ", "$o2 ", "$o3 ", "$o4 ", "$o5 ", "$o7 ",
        "$l0 ", "$l1 ", "$l2 ", "$l3 ", "$l4 ", "$l5 ", "$l6 ", "$l7 ",
        "$i0 ", "$i1 ", "$i2 ", "$i3 ", "$i4 ", "$i5 ", "$i7 ",
        "$pc ", "$npc", "$sp ", "$fp ", "$psr",]
    # http://www.cse.scu.edu/~atkinson/teaching/sp05/259/sparc.pdf
    nop_insn = b"\x00\x00\x00\x00"  # sethi 0, %g0
    return_register = "$i0"
    flag_register = "$psr"
    flags_table = {
        23: "negative",
        20: "carry",
        22: "zero",
        5: "trap",
        7: "supervisor",
        21: "overflow",
    }

    def flag_register_to_human(self, val=None):
        # http://www.gaisler.com/doc/sparcv8.pdf
        reg = self.flag_register
        if not val:
            val = get_register_ex(reg)
        return flags_to_human(val, self.flags_table)

    def is_call(self, insn):
        return False

    def is_conditional_branch(self, insn):
        _, _, mnemo, _ = gef_parse_gdb_instruction(insn)
        # http://moss.csc.ncsu.edu/~mueller/codeopt/codeopt00/notes/condbranch.html
        mnemos = {"be", "bne", "bg", "bge", "bgeu", "bgu", "bl", "ble", "blu", "bleu",
                 "bneg", "bpos", "bvs", "bvc", "bcs", "bcc"}
        return mnemo in mnemos

    def is_branch_taken(self, insn):
        _, _, mnemo, _ = gef_parse_gdb_instruction(insn)
        flags = dict((self.flags_table[k], k) for k in self.flags_table.keys())
        val = get_register_ex(self.flag_register)
        if insn == "be": return val&(1<<flags["zero"]), "Z"
        if insn == "bne": return val&(1<<flags["zero"]) == 0, "!Z"
        if insn == "bg": return val&(1<<flags["zero"]) == 0 and (val&(1<<flags["negative"]) == 0 or val&(1<<flags["overflow"]) == 0), "!Z && (!N || !O)"
        if insn == "bge": return val&(1<<flags["negative"]) == 0 or val&(1<<flags["overflow"]) == 0, "!N || !O"
        if insn == "bgu": return val&(1<<flags["carry"]) == 0 and val&(1<<flags["zero"]) == 0, "!C && !C"
        if insn == "bgeu": return val&(1<<flags["carry"]) == 0, "!C"
        if insn == "bl": return val&(1<<flags["negative"]) and val&(1<<flags["overflow"]), "N && O"
        if insn == "blu": return val&(1<<flags["carry"]), "C"
        if insn == "ble": return val&(1<<flags["zero"]) or (val&(1<<flags["negative"]) or val&(1<<flags["overflow"])), "Z || (N || O)"
        if insn == "bleu": return val&(1<<flags["carry"]) or val&(1<<flags["zero"]), "C || Z"
        if insn == "bneg": return val&(1<<flags["negative"]), "N"
        if insn == "bpos": return val&(1<<flags["negative"]) == 0, "!N"
        if insn == "bvs": return val&(1<<flags["overflow"]), "O"
        if insn == "bvc": return val&(1<<flags["overflow"]) == 0, "!O"
        if insn == "bcs": return val&(1<<flags["carry"]), "C"
        if insn == "bcc": return val&(1<<flags["carry"]) == 0, "!C"
        return False, ""

    def mprotect_asm(self, addr, size, perm):
        hi = (addr & 0xffff0000) >> 16
        lo = (addr & 0x0000ffff)
        _NR_mprotect = 125
        syscall = "t 0x6d" if is_sparc64() else "t 0x10"
        insns = ["add %sp, -16, %sp",
                 "st %g1, [ %sp ]", "st %o0, [ %sp + 4 ]",
                 "st %o1, [ %sp + 8 ]", "st %o2, [ %sp + 12 ]",
                 "sethi  %hi({}), %o0".format(hi),
                 "or  %o0, {}, %o0".format(lo),
                 "clr  %o1",
                 "clr  %o2",
                 "mov  {}, %g1".format(_NR_mprotect),
                 syscall,
                 "ld [ %sp ], %g1", "ld [ %sp + 4 ], %o0",
                 "ld [ %sp + 8 ], %o1", "ld [ %sp + 12 ], %o2",
                 "add %sp, 16, %sp",]
        return "; ".join(insns)


class SPARC64(SPARC):
    arch = "SPARC"
    mode = "V9"


class MIPS(Architecture):
    arch = "MIPS"
    mode = "MIPS32"

    # http://vhouten.home.xs4all.nl/mipsel/r3000-isa.html
    all_registers = [
        "$zero     ", "$at       ", "$v0       ", "$v1       ", "$a0       ", "$a1       ", "$a2       ", "$a3       ",
        "$t0       ", "$t1       ", "$t2       ", "$t3       ", "$t4       ", "$t5       ", "$t6       ", "$t7       ",
        "$s0       ", "$s1       ", "$s2       ", "$s3       ", "$s4       ", "$s5       ", "$s6       ", "$s7       ",
        "$t8       ", "$t9       ", "$k0       ", "$k1       ", "$s8       ", "$status   ", "$badvaddr ", "$cause    ",
        "$pc       ", "$sp       ", "$hi       ", "$lo       ", "$fir      ", "$fcsr     ", "$ra       ", "$gp       ",]
    # https://en.wikipedia.org/wiki/MIPS_instruction_set
    nop_insn = b"\x00\x00\x00\x00" # sll $0,$0,0
    return_register = "$v0"
    flag_register = "$fcsr"
    flags_table = {}
    function_parameters = ["$a0", "$a1", "$a2", "$a3"]

    def flag_register_to_human(self, val=None):
        # mips architecture does not use processor status word (flag register)
        return Color.colorify("No flag", attrs="yellow underline")

    def is_call(self, insn):
        return False

    def is_conditional_branch(self, insn):
        _, _, mnemo, _ = gef_parse_gdb_instruction(insn)
        mnemos = {"beq", "bne", "beqz", "bnez", "bgtz", "bgez", "bltz", "blez"}
        return mnemo in mnemos

    def is_branch_taken(self, insn):
        _, _, mnemo, ops = gef_parse_gdb_instruction(insn)
        if mnemo == "beq":
            return get_register_ex(ops[0]) == get_register_ex(ops[1]), "{0[0]} == {0[1]}".format(ops)
        if mnemo == "bne":
            return get_register_ex(ops[0]) != get_register_ex(ops[1]), "{0[0]} != {0[1]}".format(ops)
        if mnemo == "beqz":
            return get_register_ex(ops[0]) == 0, "{0[0]} == 0".format(ops)
        if mnemo == "bnez":
            return get_register_ex(ops[0]) != 0, "{0[0]} != 0".format(ops)
        if mnemo == "bgtz":
            return get_register_ex(ops[0]) > 0, "{0[0]} > 0".format(ops)
        if mnemo == "bgez":
            return get_register_ex(ops[0]) >= 0, "{0[0]} >= 0".format(ops)
        if mnemo == "bltz":
            return get_register_ex(ops[0]) < 0, "{0[0]} < 0".format(ops)
        if mnemo == "blez":
            return get_register_ex(ops[0]) <= 0, "{0[0]} <= 0".format(ops)
        return False, ""

    def mprotect_asm(self, addr, size, perm):
        _NR_mprotect = 4125
        insns = ["addi $sp, $sp, -16",
                 "sw $v0, 0($sp)", "sw $a0, 4($sp)",
                 "sw $a3, 8($sp)", "sw $a3, 12($sp)",
                 "li $v0, {:d}".format(_NR_mprotect),
                 "li $a0, {:d}".format(addr),
                 "li $a1, {:d}".format(size),
                 "li $a2, {:d}".format(perm),
                 "syscall",
                 "lw $v0, 0($sp)", "lw $a1, 4($sp)",
                 "lw $a3, 8($sp)", "lw $a3, 12($sp)",
                 "addi $sp, $sp, 16",]
        return "; ".join(insns)


def write_memory(address, buffer, length=0x10):
    if PYTHON_MAJOR == 2: buffer = str(buffer)
    return gdb.selected_inferior().write_memory(address, buffer, length)


def read_memory(addr, length=0x10):
    if PYTHON_MAJOR == 2:
        return gdb.selected_inferior().read_memory(addr, length)

    return gdb.selected_inferior().read_memory(addr, length).tobytes()


def read_int_from_memory(addr):
    arch = get_memory_alignment()
    mem = read_memory(addr, arch)
    fmt = endian_str() + "I" if arch == 4 else endian_str() + "Q"
    return struct.unpack(fmt, mem)[0]


def read_cstring_from_memory(address):
    """
    Read a C-string from memory using GDB memory access.
    """
    char_ptr = gdb.lookup_type("char").pointer()
    res = gdb.Value(address).cast(char_ptr).string().strip()

    i = res.find("\n")
    if i != -1 and len(res) > get_memory_alignment():
        res = "{}[...]".format(res[:i])

    return res


def is_readable_string(address):
    """
    Here we will assume that a readable string is
    a consecutive byte array whose
    * last element is 0x00 (i.e. it is a C-string)
    * and each byte is printable
    """
    try:
        cstr = read_cstring_from_memory(address)
        return type(cstr) == unicode and len(cstr) > 0 and all([x in string.printable for x in cstr])
    except UnicodeDecodeError as e:
        return False


def is_alive():
    """Check if GDB is running."""
    try:
        pid = get_pid()
        return pid > 0
    except gdb.error as e:
        return False
    return False


def if_gdb_running(f):
    """Decorator wrapper to check if GDB is running."""
    @functools.wraps(f)
    def wrapper(*args, **kwds):
        if is_alive():
            return f(*args, **kwds)
        else:
            warn("No debugging session active")
    return wrapper


def is_linux_command(f):
    """Decorator wrapper to check if the command is run on a linux system."""
    @functools.wraps(f)
    def wrapper(*args, **kwds):
        if sys.platform.startswith("linux"):
            return f(*args, **kwds)
        else:
            warn("This command only runs on Linux")
    return wrapper


def get_register(regname):
    """
    Get register value. Exception will be raised if expression cannot be parse.
    This function won't catch on purpose.
    @param regname: expected register
    @return register value
    """
    t = gdb.lookup_type("unsigned long")
    reg = gdb.parse_and_eval(regname)
    return long(reg.cast(t))


def get_register_ex(regname):
    t = gdb.execute("info register {:s}".format(regname), to_string=True)
    for v in t.split():
        v = v.strip()
        if v.startswith("0x"):
            return long(v.strip().split("\t",1)[0], 16)
    return 0


@memoize
def get_os():
    return platform.system().lower()


@memoize
def get_pid():
    return get_frame().pid


def get_filepath():
    filename = gdb.current_progspace().filename

    if is_remote_debug():
        # if no filename specified, try downloading target from /proc
        if filename == None:
            pid = get_pid()

            if pid > 0:
                return download_file("/proc/{:d}/exe".format(pid), use_cache=True)
            else:
                return None

        # if target is remote file, download
        elif filename.startswith("target:"):
            return download_file(filename[len("target:"):], use_cache=True)
        else:
            return filename
    else:
        return filename


def download_file(target, use_cache=False):
    """Download filename `target` inside the mirror tree in /tmp"""
    try:
        local_root = GEF_TEMP_DIR
        local_path = os.path.join(local_root, os.path.dirname(target))
        local_name = os.path.join(local_path, os.path.basename(target))
        if use_cache and os.path.isfile(local_name):
            return local_name
        gef_makedirs(local_path)
        gdb.execute("remote get {0:s} {1:s}".format(target, local_name))
    except Exception as e:
        err(str(e))
        local_name = None
    return local_name


def open_file(path, use_cache=False):
    """Attempt to open the given file, if remote debugging is active, download
    it first to the mirror in /tmp/"""
    if is_remote_debug():
        lpath = download_file(path, use_cache)
        if not lpath:
            raise IOError("cannot open remote path {:s}".format(path))
        return open(lpath)
    else:
        return open(path)


def get_filename():
    return os.path.basename(get_filepath())


def get_function_length(sym):
    """Attempt to get the length of the raw bytes of a function."""
    dis = gdb.execute("disassemble {:s}".format(sym), to_string=True).splitlines()
    start_addr = int(dis[1].split()[0], 16)
    end_addr = int(dis[-2].split()[0], 16)
    return end_addr - start_addr


def command_only_works_for(os):
    """Use this command in the `pre_load()`, to filter the Operating Systems this
    command is working on."""
    curos = get_os()
    if not any(filter(lambda x: x == curos, os)):
        raise GefUnsupportedOS("This command only works for {:s}".format(", ".join(os)))
    return


def __get_process_maps_linux(proc_map_file):
    sections = []
    f = open_file(proc_map_file, use_cache=False)
    while True:
        line = f.readline().strip()
        if len(line) == 0:
            break

        addr, perm, off, dev, rest = line.split(" ", 4)
        rest = rest.split(" ", 1)
        if len(rest) == 1:
            inode = rest[0]
            pathname = ""
        else:
            inode = rest[0]
            pathname = rest[1].replace(" ", "")

        addr_start, addr_end = addr.split("-")
        addr_start, addr_end = long(addr_start, 16), long(addr_end, 16)
        off = long(off, 16)
        perm = Permission.from_process_maps(perm)

        section = Section(page_start  = addr_start,
                          page_end    = addr_end,
                          offset      = off,
                          permission  = perm,
                          inode       = inode,
                          path        = pathname)

        sections.append(section)
    return sections


def __get_process_maps_freebsd(proc_map_file):
    sections = []
    f = open_file(proc_map_file, use_cache=False)
    while True:
        line = f.readline().strip()
        if len(line) == 0:
            break

        start_addr, end_addr, _, _, _, perm, _, _, _, _, _, inode, pathname, _, _ = line.split()
        start_addr, end_addr = long(start_addr, 0x10), long(end_addr, 0x10)
        offset = 0
        perm = Permission.from_process_maps(perm)

        section = Section(page_start  = start_addr,
                          page_end    = end_addr,
                          offset      = offset,
                          permission  = perm,
                          inode       = inode,
                          path        = pathname)

        sections.append(section)

    return sections


@memoize
def get_process_maps():
    try:
        pid = get_pid()

        if sys.platform.startswith("linux"):
            sections = __get_process_maps_linux("/proc/{:d}/maps".format(pid))
        elif sys.platform.startswith("freebsd"):
            sections = __get_process_maps_freebsd("/proc/{:d}/map".format(pid))
        else:
            sections = []
    except Exception as e:
        if is_debug():
            warn("Failed to read /proc/<PID>/maps, using GDB sections info")
        sections = get_info_sections()

    return sections


@memoize
def get_info_sections():
    sections = []
    stream = StringIO(gdb.execute("maintenance info sections", to_string=True))

    while True:
        line = stream.readline()
        if len(line) == 0:
            break

        try:
            parts = [x.strip() for x in line.split()]
            index = parts[0][1:-1]
            addr_start, addr_end = [long(x, 16) for x in parts[1].split("->")]
            at = parts[2]
            off = long(parts[3][:-1], 16)
            path = parts[4]
            inode = ""
            perm = Permission.from_info_sections(parts[5:])

            section = Section(page_start  = addr_start,
                              page_end    = addr_end,
                              offset      = off,
                              permission  = perm,
                              inode       = inode,
                              path        = path)

            sections.append(section)

        except IndexError:
            continue
        except ValueError:
            continue

    return sections


def get_info_files():
    global __infos_files__

    lines = gdb.execute("info files", to_string=True).splitlines()

    if len(lines) < len(__infos_files__):
        return __infos_files__

    for line in lines:
        line = line.strip().rstrip()

        if len(line) == 0:
            break

        if not line.startswith("0x"):
            continue

        blobs = [x.strip() for x in line.split(" ")]
        addr_start = long(blobs[0], 16)
        addr_end = long(blobs[2], 16)
        section_name = blobs[4]

        if len(blobs) == 7:
            filename = blobs[6]
        else:
            filename = get_filepath()

        info = Zone()
        info.name = section_name
        info.zone_start = addr_start
        info.zone_end = addr_end
        info.filename = filename

        __infos_files__.append(info)

    return __infos_files__


def process_lookup_address(address):
    if not is_alive():
        err("Process is not running")
        return None

    if is_x86_64() or is_x86_32() :
        if is_in_x86_kernel(address):
            return None

    for sect in get_process_maps():
        if sect.page_start <= address < sect.page_end:
            return sect

    return None


def process_lookup_path(name, perm=Permission.READ|Permission.WRITE|Permission.EXECUTE):
    if not is_alive():
        err("Process is not running")
        return None

    for sect in get_process_maps():
        if name in sect.path and sect.permission.value & perm:
            return sect

    return None


def file_lookup_address(address):
    for info in get_info_files():
        if info.zone_start <= address < info.zone_end:
            return info
    return None


def lookup_address(address):
    """Tries to find the address in the process address space.
    Return an Address object, with validity flag set based on success."""
    sect = process_lookup_address(address)
    info = file_lookup_address(address)
    if sect is None and info is None:
        # i.e. there is no info on this address
        return Address(value=address, valid=False)
    else:
        return Address(value=address, section=sect, info=info)


def XOR(data, key):
    key = key.lstrip("0x")
    key = binascii.unhexlify(key)
    if PYTHON_MAJOR == 2:
        return b"".join([chr(ord(x) ^ ord(y)) for (x, y) in zip(data, itertools.cycle(key))])

    return bytearray([x ^ y for (x,y) in zip(data, itertools.cycle(key))])


def ishex(pattern):
    if pattern.startswith("0x") or pattern.startswith("0X"):
        pattern = pattern[2:]
    return all(c in string.hexdigits for c in pattern)


def ida_synchronize_handler(event):
    gdb.execute("ida-interact Sync", from_tty=True, to_string=True)
    return


def continue_handler(event):
    reset_all_caches()
    return


def hook_stop_handler(event):
    gdb.execute("context")
    return


def new_objfile_handler(event):
    set_arch()
    reset_all_caches()
    return


def exit_handler(event):
    reset_all_caches()
    return


def get_terminal_size():
    """
    Portable function to retrieve the current terminal size.
    """
    cmd = struct.unpack("hh", fcntl.ioctl(1, termios.TIOCGWINSZ, "1234"))
    tty_rows, tty_columns = int(cmd[0]), int(cmd[1])
    return tty_rows, tty_columns


def get_generic_arch(module, prefix, arch, mode, big_endian, to_string=False):
    """
    Retrieves architecture and mode from the arguments for use for the holy
    {cap,key}stone/unicorn trinity.
    """
    if to_string:
        arch = "{:s}.{:s}_ARCH_{:s}".format(module.__name__, prefix, arch)
        if mode:
            mode = "{:s}.{:s}_MODE_{:s}".format(module.__name__, prefix, str(mode))
        else:
            mode = ""
        if is_big_endian():
            mode += " + {:s}.{:s}_MODE_BIG_ENDIAN".format(module.__name__, prefix)
        else:
            mode += " + {:s}.{:s}_MODE_LITTLE_ENDIAN".format(module.__name__, prefix)

    else:
        arch = getattr(module, "{:s}_ARCH_{:s}".format(prefix, arch))
        if mode:
            mode = getattr(module, "{:s}_MODE_{:s}".format(prefix, mode))
        else:
            mode = 0
        if big_endian:
            mode += getattr(module, "{:s}_MODE_BIG_ENDIAN".format(prefix))
        else:
            mode += getattr(module, "{:s}_MODE_LITTLE_ENDIAN".format(prefix))

    return arch, mode


def get_generic_running_arch(module, prefix, to_string=False):
    """
    Retrieves architecture and mode from the current context.
    """

    if not is_alive():
        return None, None

    if current_arch is not None:
        arch, mode = current_arch.arch, current_arch.mode
    else:
        raise GefUnsupportedOS("Emulation not supported for your OS")

    return get_generic_arch(module, prefix, arch, mode, is_big_endian(), to_string)


def get_unicorn_arch(arch=None, mode=None, endian=None, to_string=False):
    unicorn = sys.modules["unicorn"]
    if (arch, mode, endian) == (None,None,None):
        return get_generic_running_arch(unicorn, "UC", to_string)
    return get_generic_arch(unicorn, "UC", arch, mode, endian, to_string)


def get_capstone_arch(arch=None, mode=None, endian=None, to_string=False):
    capstone = sys.modules["capstone"]

    # hacky patch to unify capstone/ppc syntax with keystone & unicorn:
    # CS_MODE_PPC32 does not exist (but UC_MODE_32 & KS_MODE_32 do)
    if is_alive() and (is_powerpc() or is_ppc64()):
        if is_ppc64():
            raise GefUnsupportedOS("Capstone not supported for PPC64 yet.")

        arch = "PPC"
        mode = "32"
        endian = is_big_endian()
        return get_generic_arch(capstone, "CS", arch, mode, endian, to_string)

    if (arch, mode, endian) == (None,None,None):
        return get_generic_running_arch(capstone, "CS", to_string)
    return get_generic_arch(capstone, "CS", arch, mode, endian, to_string)


def get_keystone_arch(arch=None, mode=None, endian=None, to_string=False):
    keystone = sys.modules["keystone"]
    if (arch, mode, endian) == (None,None,None):
        return get_generic_running_arch(keystone, "KS", to_string)
    return get_generic_arch(keystone, "KS", arch, mode, endian, to_string)


def get_unicorn_registers(to_string=False):
    "Returns a dict matching the Unicorn identifier for a specific register."
    unicorn = sys.modules["unicorn"]
    regs = {}

    if current_arch is not None:
        arch = current_arch.arch.lower()
    else:
        raise GefUnsupportedOS("Oops")

    const = getattr(unicorn, "{}_const".format(arch))
    for r in current_arch.all_registers:
        regname = "UC_{:s}_REG_{:s}".format(arch.upper(), r.strip()[1:].upper())
        if to_string:
            regs[r] = "{:s}.{:s}".format(const.__name__, regname)
        else:
            regs[r] = getattr(const, regname)
    return regs


def keystone_assemble(code, arch, mode, *args, **kwargs):
    """Assembly encoding function based on keystone."""
    keystone = sys.modules["keystone"]
    code = gef_pybytes(code)
    addr = kwargs.get("addr", 0x1000)

    try:
        ks = keystone.Ks(arch, mode)
        enc, cnt = ks.asm(code, addr)
    except keystone.KsError as e:
        err("Keystone assembler error: {:s}".format(e))
        return None

    enc = bytearray(enc)
    if kwargs.get("raw", False) != True:
        # print as string
        s = binascii.hexlify(enc)
        enc = b"\\x" + b"\\x".join([s[i:i + 2] for i in range(0, len(s), 2)])
        enc = enc.decode("utf-8")

    return enc


@memoize
def get_elf_headers(filename=None):
    if filename is None:
        filename = get_filepath()

    if filename.startswith("target:"):
        warn("Your file is remote, you should try using `gef-remote` instead")
        return

    return Elf(filename)


@memoize
def is_elf64(filename=None):
    elf = get_elf_headers(filename)
    return elf.e_class == 0x02


@memoize
def is_elf32(filename=None):
    elf = get_elf_headers(filename)
    return elf.e_class == 0x01


@memoize
def is_x86_64(filename=None):
    elf = get_elf_headers(filename)
    return elf.e_machine == 0x3e


@memoize
def is_x86_32(filename=None):
    elf = get_elf_headers(filename)
    return elf.e_machine == 0x03


@memoize
def is_arm(filename=None):
    elf = get_elf_headers(filename)
    return elf.e_machine == 0x28


@memoize
def is_arm_thumb():
    # http://www.botskool.com/user-pages/tutorials/electronics/arm-7-tutorial-part-1
    return is_arm() and get_register("$cpsr") & (1<<5)


@memoize
def is_mips():
    elf = get_elf_headers()
    return elf.e_machine == 0x08


@memoize
def is_powerpc():
    elf = get_elf_headers()
    return elf.e_machine == 0x14 # http://refspecs.freestandards.org/elf/elfspec_ppc.pdf


@memoize
def is_ppc64():
    elf = get_elf_headers()
    return elf.e_machine == 0x15 # http://refspecs.linuxfoundation.org/ELF/ppc64/PPC-elf64abi.html


@memoize
def is_sparc():
    elf = get_elf_headers()
    return elf.e_machine == 0x02


@memoize
def is_sparc64():
    elf = get_elf_headers()
    return elf.e_machine == 0x12


@memoize
def is_aarch64():
    elf = get_elf_headers()
    return elf.e_machine == 0xb7


current_arch = None


def set_arch():
    global current_arch
    if is_arm():         current_arch = ARM()
    elif is_aarch64():   current_arch = AARCH64()
    elif is_x86_32():    current_arch = X86()
    elif is_x86_64():    current_arch = X86_64()
    elif is_powerpc():   current_arch = PowerPC()
    elif is_ppc64():     current_arch = PowerPC64()
    elif is_sparc():     current_arch = SPARC()
    elif is_sparc64():   current_arch = SPARC64()
    elif is_mips():      current_arch = MIPS()
    else:
        raise GefUnsupportedOS("CPU type is currently not supported: {:s}".format(get_arch()))

    return


def get_memory_alignment(in_bits=False):
    if is_elf32():
        return 4 if not in_bits else 32
    elif is_elf64():
        return 8 if not in_bits else 64

    raise GefUnsupportedMode("GEF is running under an unsupported mode")


def clear_screen(tty=""):
    if not len(tty):
        gdb.execute("shell clear")
        return

    with open(tty, "w") as f:
        f.write("\x1b[H\x1b[J")
    return


def format_address(addr):
    memalign_size = get_memory_alignment()
    if memalign_size == 4:
        return "0x{:08x}".format(addr & 0xFFFFFFFF)
    elif memalign_size == 8:
        return "0x{:016x}".format(addr & 0xFFFFFFFFFFFFFFFF)


def align_address(address):
    if get_memory_alignment(in_bits=True) == 32:
        ret = address & 0x00000000FFFFFFFF
    else:
        ret = address & 0xFFFFFFFFFFFFFFFF
    return ret


def align_address_to_page(address):
    a = align_address(address) >> DEFAULT_PAGE_ALIGN_SHIFT
    return a << DEFAULT_PAGE_ALIGN_SHIFT


def parse_address(address):
    if ishex(address):
        return long(address, 16)

    t = gdb.lookup_type("unsigned long")
    a = gdb.parse_and_eval(address).cast(t)
    return long(a)


def is_in_x86_kernel(address):
    address = align_address(address)
    memalign = get_memory_alignment(in_bits=True) - 1
    return (address >> memalign) == 0xF


@memoize
def endian_str():
    elf = get_elf_headers()
    if elf.e_endianness == 0x01:
        return "<" # LE
    return ">" # BE


@memoize
def is_remote_debug():
    return "remote" in gdb.execute("maintenance print target-stack", to_string=True)


def de_bruijn(alphabet, n):
    """
    De Bruijn sequence for alphabet and subsequences of length n (for compat. w/ pwnlib)
    Source: https://github.com/Gallopsled/pwntools/blob/master/pwnlib/util/cyclic.py#L38
    """
    k = len(alphabet)
    a = [0] * k * n
    def db(t, p):
        if t > n:
            if n % p == 0:
                for j in range(1, p + 1):
                    yield alphabet[a[j]]
        else:
            a[t] = a[t - p]
            for c in db(t + 1, p):
                yield c

            for j in range(a[t - p] + 1, k):
                a[t] = j
                for c in db(t + 1, t):
                    yield c

    return db(1,1)


def generate_cyclic_pattern(length):
    """
    Create a cyclic pattern based on de Bruijn sequence.
    """
    charset = b"""abcdefghijklmnopqrstuvwxyz"""
    cycle = get_memory_alignment() if is_alive() else 4
    i = 0
    res = []

    for c in de_bruijn(charset, cycle):
        if i == length: break
        res.append(c)
        i += 1

    return bytearray(res)


def dereference(addr):
    """
    gef-wrapper for gdb dereference fonction.
    """
    try:
        unsigned_long_type = gdb.lookup_type("unsigned long").pointer()
        ret = gdb.Value(addr).cast(unsigned_long_type).dereference()
    except gdb.MemoryError:
        if is_debug():
            exc_type, exc_value, exc_traceback = sys.exc_info()
            traceback.print_tb(exc_traceback, limit=1, file=sys.stdout)
            traceback.print_exception(exc_type, exc_value, exc_traceback,limit=5, file=sys.stdout)

        ret = None
    return ret


def gef_convenience(value):
    global __gef_convenience_vars_index__
    var_name = "$_gef{:d}".format(__gef_convenience_vars_index__)
    __gef_convenience_vars_index__ += 1
    gdb.execute("""set {:s} = {:s} """.format(var_name, value))
    return var_name


#
# Breakpoints
#
class FormatStringBreakpoint(gdb.Breakpoint):
    """Inspect stack for format string"""
    def __init__(self, spec, num_args):
        super(FormatStringBreakpoint, self).__init__(spec, type=gdb.BP_BREAKPOINT, internal=False)
        self.num_args = num_args
        self.enabled = True
        return

    def stop(self):

        if is_x86_32():
            sp = current_arch.sp
            m = get_memory_alignment()
            val = sp + (self.num_args * m) + m
            ptr = read_int_from_memory(val)
            addr = lookup_address(ptr)
            ptr = hex(ptr)
        else:
            regs = current_arch.function_parameters
            ptr = regs[self.num_args]
            addr = lookup_address(get_register_ex(ptr))

        if not addr.valid:
            return False

        if addr.section.permission.value & Permission.WRITE:
            content = read_cstring_from_memory(addr.value)

            print(titlify("Format String Detection"))
            m = "Possible insecure format string '{:s}' {:s} {:#x}: '{:s}'\n".format(ptr, right_arrow, addr.value, content)
            m += "Triggered by '{:s}()'".format(self.location)
            info(m)

            name = addr.info.name if addr.info else addr.section.path
            m = "Reason:\n"
            m += "Call to '{:s}()' with format string argument in position #{:d} is in ".format(self.location, self.num_args)
            m += "page {:#x} ({:s}) that has write permission".format(addr.section.page_start, name)
            warn(m)
            return True

        return False


class PatchBreakpoint(gdb.Breakpoint):
    """Create a breakpoint to permanently disable a call (fork/alarm/signal/etc.)"""

    def __init__(self, func, retval):
        super(PatchBreakpoint, self).__init__(func, gdb.BP_BREAKPOINT, internal=False)
        self.func = func
        self.retval = retval

        m = "All calls to '{:s}' will be skipped".format(self.func)
        if self.retval is not None:
            m += " (with return value as {:#x})".format(self.retval)
        info(m)
        return

    def stop(self):
        retaddr = gdb.selected_frame().older().pc()
        retreg  = current_arch.return_register

        if self.retval is not None:
            cmd = "set {:s} = {:#x}".format(retreg, self.retval)
            gdb.execute(cmd)

        cmd = "set $pc = {:#x}".format(retaddr,)
        gdb.execute(cmd)

        m = "Ignoring call to '{:s}'".format(self.func)
        if self.retval is not None:
            m += "(setting {:s} to {:#x})".format(retreg, self.retval)

        ok(m)
        return False  # never stop at this breakpoint


class SetRegisterBreakpoint(gdb.Breakpoint):
    """When hit, this temporary breakpoint simply sets one specific register to a given value."""

    def __init__(self, func, reg, retval, force_stop=False):
        super(SetRegisterBreakpoint, self).__init__(func, gdb.BP_BREAKPOINT, internal=False)
        self.func = func
        self.reg = reg
        self.retval = retval
        self.force_stop = force_stop
        return

    def stop(self):
        gdb.execute("set {:s} = {:d}".format(self.reg, self.retval))
        ok("Setting Return Value register ({:s}) to {:d}".format(self.reg, self.retval))
        self.delete()
        return self.force_stop


class ChangePermissionBreakpoint(gdb.Breakpoint):
    """When hit, this temporary breakpoint will restore the original code, and position
    $pc correctly."""

    def __init__(self, loc, code, pc):
        super(ChangePermissionBreakpoint, self).__init__(loc, gdb.BP_BREAKPOINT, internal=False)
        self.original_code = code
        self.original_pc = pc
        return

    def stop(self):
        info("Restoring original context")
        write_memory(self.original_pc, self.original_code, len(self.original_code))
        info("Restoring $pc")
        gdb.execute("set $pc = {:#x}".format(self.original_pc))
        return True


#
# Commands
#

class GenericCommand(gdb.Command):
    """This is a meta-class for invoking commands, should not be invoked"""
    __metaclass__ = abc.ABCMeta

    def __init__(self, *args, **kwargs):
        self.pre_load()
        self.dont_repeat()
        self.__doc__  += "\nSyntax: {}".format(self._syntax_)
        command_type = kwargs.setdefault("command", gdb.COMMAND_OBSCURE)
        complete_type = kwargs.setdefault("complete", gdb.COMPLETE_NONE)
        prefix = kwargs.setdefault("prefix", True)
        super(GenericCommand, self).__init__(self._cmdline_, command_type, complete_type, prefix)
        self.post_load()
        return

    def invoke(self, args, from_tty):
        argv = gdb.string_to_argv(args)
        self.do_invoke(argv)
        return

    def usage(self):
        err("Syntax\n{}".format(self._syntax_))
        return

    @abc.abstractproperty
    def _cmdline_(self): pass

    @abc.abstractproperty
    def _syntax_(self): pass

    @abc.abstractmethod
    def do_invoke(self, argv): pass

    def pre_load(self): pass
    def post_load(self): pass

    @property
    def settings(self): pass

    @settings.getter
    def settings(self):
        return { x.split(".", 1)[1]: __config__[x] for x in __config__.keys() \
                 if x.startswith("{:s}.".format(self._cmdline_)) }

    def get_setting(self, name): return self.settings[name][1](self.settings[name][0])
    def has_setting(self, name): return name in self.settings.keys()

    def add_setting(self, name, value, description=""):
        key = "{:s}.{:s}".format(self.__class__._cmdline_, name)
        __config__[key] = [value, type(value), description]
        return

    def del_setting(self, name):
        key = "{:s}.{:s}".format(self.__class__._cmdline_, name)
        __config__.pop(key)
        return


# Copy/paste this template for new command
# class TemplateCommand(GenericCommand):
# """TemplateCommand: description here will be seen in the help menu for the command."""

    # _cmdline_ = "template-fake"
    # _syntax_  = "{:s}".format(_cmdline_)
    # _aliases_ = ["tpl-fk",]
    # def __init__(self):
    #     super(TemplateCommand, self).__init__(complete=gdb.COMPLETE_FILENAME)
    #     return
    # def do_invoke(self, argv):
    #     return


class PCustomCommand(GenericCommand):
    """Dump user defined structure.
    This command attempts to reproduce WinDBG awesome `dt` command for GDB and allows
    to apply structures (from symbols or custom) directly to an address.
    Custom structures can be defined in pure Python using ctypes, and should be stored
    in a specific directory, whose path must be stored in the `pcustom.struct_path`
    configuration setting."""

    _cmdline_ = "pcustom"
    _syntax_  = "{:s} [-l] [StructA [0xADDRESS] [-e]]".format(_cmdline_)
    _aliases_ = ["dt",]

    def __init__(self):
        super(PCustomCommand, self).__init__(complete=gdb.COMPLETE_SYMBOL, prefix=False)
        self.add_setting("struct_path", os.path.join(GEF_TEMP_DIR, "structs"),
                         "Path to store/load the structure ctypes files")
        return

    def do_invoke(self, argv):
        argc = len(argv)
        if argc == 0:
            self.usage()
            return

        if argv[0] == "-l":
            self.list_custom_structures()
            return

        modname, structname  = argv[0].split(":", 1) if ":" in argv[0] else (argv[0], argv[0])
        structname, param  = structname.split(".", 1) if "." in structname else (structname, None)

        if argc == 1:
            self.dump_structure(modname, structname)
            return

        if argv[1] == "-e":
            self.create_or_edit_structure(modname, structname)
            return

        if not is_alive():
            return

        try:
            address = long(gdb.parse_and_eval(argv[1]))
        except gdb.error:
            err("Failed to parse '{:s}'".format(argv[1]))
            return

        self.apply_structure_to_address(modname, structname, address)
        return

    def pcustom_filepath(self, x):
        return os.path.join(self.get_setting("struct_path"), "{}.py".format(x))

    def is_valid_struct(self, x):
        return os.access(self.pcustom_filepath(x), os.R_OK)

    def dump_structure(self, mod_name, struct_name):
        # If it's a builtin or defined in the ELF use gdb's `ptype`
        try:
            gdb.execute("ptype struct {:s}".format(struct_name))
            return
        except gdb.error:
            pass

        self.dump_custom_structure(mod_name, struct_name)
        return

    def dump_custom_structure(self, mod_name, struct_name):
        if not self.is_valid_struct(mod_name):
            err("Invalid structure name '{:s}'".format(struct_name))
            return

        _class = self.get_class(mod_name, struct_name)
        _offset = 0

        for (_name, _type) in _class._fields_:
            _size = ctypes.sizeof(_type)
            print("+{:04x} {:s} {:s} ({:#x})".format(_offset, _name, _type.__name__, _size))
            _offset += _size
        return

    def deserialize(self, struct, data):
        length = min(len(data), ctypes.sizeof(struct))
        ctypes.memmove(ctypes.addressof(struct), data, length)
        return

    def get_module(self, modname):
        _fullname = self.pcustom_filepath(modname)
        return imp.load_source(modname, _fullname)

    def get_class(self, modname, classname):
        _mod = self.get_module(modname)
        return getattr(_mod, classname)()

    def list_all_structs(self, modname):
        _mod = self.get_module(modname)
        _invalid = set(["BigEndianStructure", "LittleEndianStructure", "Structure"])
        _structs = set([x for x in dir(_mod) \
                         if inspect.isclass(getattr(_mod, x)) \
                         and issubclass(getattr(_mod, x), ctypes.Structure)])
        return _structs - _invalid

    def apply_structure_to_address(self, mod_name, struct_name, addr, depth=0):
        if not self.is_valid_struct(mod_name):
            err("Invalid structure name '{:s}'".format(struct_name))
            return

        _class = self.get_class(mod_name, struct_name)

        try:
            data = read_memory(addr, ctypes.sizeof(_class))
        except gdb.MemoryError:
            err("Cannot reach memory {:#x}".format(addr))
            return

        self.deserialize(_class, data)

        _regsize = get_memory_alignment()
        _offset = 0

        for field in _class._fields_:
            _name, _type = field
            _size = ctypes.sizeof(_type)
            _value = getattr(_class, _name)

            if    (_regsize == 4 and _type is ctypes.c_uint32) \
               or (_regsize == 8 and _type is ctypes.c_uint64) \
               or (_regsize == ctypes.sizeof(ctypes.c_void_p) and _type is ctypes.c_void_p):
                # try to dereference pointers
                _value = right_arrow.join(DereferenceCommand.dereference_from(_value))

            line = ""
            line += "  "*depth
            line += ("{:#x}+0x{:04x} {:s} : ".format(addr, _offset, _name)).ljust(40)
            line += "{:s} ({:s})".format(_value, _type.__name__)
            parsed_value = self.get_ctypes_value(_class, _name, _value)
            if len(parsed_value):
                line += " {:s} {:s}".format(right_arrow, parsed_value)
            print(line)

            if issubclass(_type, ctypes.Structure):
                self.apply_structure_to_address(mod_name, _type.__name__, addr + _offset, depth + 1)
                _offset += ctypes.sizeof(_type)
            else:
                _offset += _size
        return


    def get_ctypes_value(self, struct, item, value):
        if not hasattr(struct, "_values_"): return ""
        values_list = getattr(struct, "_values_")
        default = ""
        for name, values in values_list:
            if name != item: continue
            for val, desc in values:
                if value == val: return desc
                if val == None: default = desc
        return default


    def create_or_edit_structure(self, mod_name, struct_name):
        path = self.get_setting("struct_path")
        fullname = self.pcustom_filepath(mod_name)
        if not os.path.isdir(path):
            info("Creating path '{:s}'".format(path))
            gef_makedirs(path)
        elif not self.is_valid_struct(mod_name):
            info("Creating '{:s}' from template".format(fullname))
            with open(fullname, "wb") as f:
                f.write(self.get_template(struct_name))
                f.flush()
        else:
            info("Editing '{:s}'".format(fullname))

        cmd = os.getenv("EDITOR").split() if os.getenv("EDITOR") else ["nano",]
        cmd.append(fullname)
        retcode = subprocess.call(cmd)
        return retcode


    def get_template(self, structname):
        d = [
            b"from ctypes import *\n\n",
            b"class ",
            gef_pybytes(structname),
            b"(Structure):\n",
            b"    _fields_ = []\n"
        ]
        return b"".join(d)


    def list_custom_structures(self):
        path = self.get_setting("struct_path")
        info("Listing custom structures from '{:s}'".format(path))
        try:
            for filen in os.listdir(path):
                name, ext = os.path.splitext(filen)
                if ext != ".py": continue
                _modz = self.list_all_structs(name)
                ok("{:s} {:s} ({:s})".format(right_arrow, name, ", ".join(_modz)))
        except OSError:
            err("Cannot open '{:s}'.".format(path))
            warn("Create struct directory or use `gef config pcustom.struct_path` to set it correctly.")
        return


class RetDecCommand(GenericCommand):
    """Decompile code from GDB context using RetDec API."""

    _cmdline_ = "retdec"
    _syntax_  = "{:s} [-r RANGE1-RANGE2] [-s SYMBOL] [-a] [-h]".format(_cmdline_)
    _aliases_ = ["decompile",]

    def __init__(self):
        super(RetDecCommand, self).__init__(complete=gdb.COMPLETE_SYMBOL, prefix=False)
        self.add_setting("key", "", "RetDec decompilator API key")
        self.add_setting("path", GEF_TEMP_DIR, "Path to store the decompiled code")
        self.decompiler = None
        return

    def pre_load(self):
        try:
            import retdec
            import retdec.decompiler
        except ImportError as ioe:
            msg = "Missing Python `retdec-python` package. "
            raise GefMissingDependencyException(msg)
        return

    @if_gdb_running
    def do_invoke(self, argv):
        arch = current_arch.arch.lower()
        if not arch:
            err("RetDec does not decompile '{:s}'".format(get_arch()))
            return

        api_key = self.get_setting("key").strip()
        if api_key is None or len(api_key) == 0:
            warn("No RetDec API key provided, use `gef config` to add your own key")
            return

        if self.decompiler is None:
            retdec = sys.modules["retdec"]
            retdec_decompiler = sys.modules["retdec.decompiler"]
            self.decompiler = retdec.decompiler.Decompiler(api_key=api_key)

        params = {
            "architecture": arch,
            "target_language": "c",
            "raw_endian": "big" if is_big_endian() else "little",
            "decomp_var_names": "readable",
            "decomp_emit_addresses": "no",
            "generate_cg": "no",
            "generate_cfg": "no",
            "comp_compiler": "gcc",
        }

        opts, args = getopt.getopt(argv, "r:s:ah")
        if not opts:
            self.usage()
            return

        try:
            for o, a in opts:
                if o == "-r":
                    range_from, range_to = map(lambda x: int(x,16), a.split("-", 1))
                    fd, filename = tempfile.mkstemp()
                    with os.fdopen(fd, "wb") as f:
                        length = range_to - range_from
                        f.write(read_memory(range_from, length))
                    params["mode"] = "raw"
                    params["file_format"] = "elf"
                    params["raw_section_vma"] = hex(range_from)
                    params["raw_entry_point"] = hex(range_from)
                elif o == "-s":
                    try:
                        value = gdb.parse_and_eval(a)
                    except gdb.error:
                        err("No symbol named '{:s}'".format(a))
                        return
                    range_from = long(value.address)
                    fd, filename = tempfile.mkstemp()
                    with os.fdopen(fd, "wb") as f:
                        f.write(read_memory(range_from, get_function_length(a)))
                    params["mode"] = "raw"
                    params["file_format"] = "elf"
                    params["raw_section_vma"] = hex(range_from)
                    params["raw_entry_point"] = hex(range_from)
                elif o == "-a":
                    filename = get_filepath()
                    params["mode"] = "bin"
                else:
                    self.usage()
                    return
        except Exception as e:
            print(e)
            self.usage()
            return

        params["input_file"] = filename
        if self.send_to_retdec(params) == False:
            return

        fname = os.path.join(self.get_setting("path"), "{}.c".format(os.path.basename(filename)))
        with open(fname, "r") as f:
            p = re.compile(r"unknown_([a-f0-9]+)")
            for l in f.readlines():
                l = l.rstrip()
                if len(l.strip()) == 0 or l.strip().startswith("//"):
                    continue
                # try to fix the unknown with the current context
                for match in p.finditer(l):
                    s = match.group(1)
                    addr = int(s, 16)
                    dis = gdb.execute("x/1i {:#x}".format(addr), to_string=True)
                    addr, loc, mnemo, ops = gef_parse_gdb_instruction(dis.strip())
                    if len(loc):
                        l = l.replace("unknown_{:s}".format(s), loc)
                print(l)
        return


    def send_to_retdec(self, params):
        retdec = sys.modules["retdec"]

        try:
            path = self.get_setting("path")
            decompilation = self.decompiler.start_decompilation(**params)
            info("Task submitted, waiting for decompilation to finish... ", cr=False)
            decompilation.wait_until_finished()
            print("Done")
            decompilation.save_hll_code(self.get_setting("path"))
            fname = "{}/{}.{}".format(path, os.path.basename(params["input_file"]), params["target_language"])
            ok("Saved as '{:s}'".format(fname))
        except retdec.exceptions.AuthenticationError:
            err("Invalid RetDec API key")
            info("You can store your API key using `gef config`/`gef restore`")
            self.decompiler = None
            return False

        return True


class ChangeFdCommand(GenericCommand):
    """ChangeFdCommand: redirect file descriptor during runtime."""

    _cmdline_ = "hijack-fd"
    _syntax_  = "{:s} FD_NUM NEW_OUTPUT".format(_cmdline_)

    def __init__(self):
        super(ChangeFdCommand, self).__init__(prefix=False)
        return

    def do_invoke(self, argv):
        if not is_alive():
            err("No process alive")
            return

        if is_remote_debug():
            err("Cannot run on remote debugging")
            return

        if len(argv)!=2:
            self.usage()
            return

        if not os.access("/proc/{:d}/fd/{:s}".format(get_pid(), argv[0]), os.R_OK):
            self.usage()
            return

        old_fd = int(argv[0])
        new_output = argv[1]

        try:
            disable_context()
            res = gdb.execute("""call open("{:s}", 66, 0666)""".format(new_output), to_string=True)
            # Output example: $1 = 3
            new_fd = int(res.split()[2])
            info("Opened '{:s}' as fd=#{:d}".format(new_output, new_fd))
            gdb.execute("""call dup2({:d}, {:d})""".format(new_fd, old_fd), to_string=True)
            info("Duplicated FD #{:d} {:s} #{:d}".format(old_fd, right_arrow, new_fd))
            gdb.execute("""call close({:d})""".format(new_fd), to_string=True)
            ok("Success")
            enable_context()
        except:
            err("Failed")
        return


class ProcessIdCommand(GenericCommand):
    """ProcessIdCommand: print the process id of the process being debugged."""

    _cmdline_ = "pid"
    _syntax_  = _cmdline_

    @if_gdb_running
    def do_invoke(self, argv):
        print("{:d}".format(get_pid()))
        return


class IdaInteractCommand(GenericCommand):
    """IDA Interact: set of commands to interact with IDA via a XML RPC service
    deployed via the IDA script `ida_gef.py`. It should be noted that this command
    can also be used to interact with Binary Ninja (using the script `binja_gef.py`)
    using the same interface."""

    _cmdline_ = "ida-interact"
    _syntax_  = "{:s} METHOD [ARGS]".format(_cmdline_)
    _aliases_ = ["binaryninja-interact", "bn", "binja"]

    def __init__(self):
        super(IdaInteractCommand, self).__init__(prefix=False)
        host, port = "127.0.1.1", 1337
        self.add_setting("host", host, "IP address to use connect to IDA/Binary Ninja script")
        self.add_setting("port", port, "Port to use connect to IDA/Binary Ninja script")
        self.sock = None
        self.version = ("", "")

        if self.is_target_alive(host, port):
            # if the target responds, we add 2 new handlers to synchronize the
            # info between gdb and ida/binja
            self.connect()
        return

    def is_target_alive(self, host, port):
        try:
            s = socket.socket(socket.AF_INET, socket.SOCK_STREAM)
            s.settimeout(1)
            s.connect((host, port))
            s.close()
        except socket.error:
            return False
        return True

    def connect(self, host=None, port=None):
        """
        Connect to the XML-RPC service.
        """
        if host is None:
            host = self.get_setting("host")
        if port is None:
            port = self.get_setting("port")

        try:
            sock = xmlrpclib.ServerProxy("http://{:s}:{:d}".format(host, port))
            gdb.events.stop.connect(ida_synchronize_handler)
            gdb.events.cont.connect(ida_synchronize_handler)
            self.version = sock.version()
        except:
            err("Failed to connect to '{:s}:{:d}'".format(host, port))
            sock = None
        self.sock = sock
        return

    def disconnect(self):
        gdb.events.stop.disconnect(ida_synchronize_handler)
        gdb.events.cont.disconnect(ida_synchronize_handler)
        self.sock = None
        return

    def do_invoke(self, argv):
        def parsed_arglist(arglist):
            args = []
            for arg in arglist:
                try:
                    # try to solve the argument using gdb
                    argval = gdb.parse_and_eval(arg)
                    argval.fetch_lazy()
                    # check if value is addressable
                    argval = long(argval) if argval.address is None else long(argval.address)
                    args.append("{:#x}".format(argval,))
                except:
                    # if gdb can't parse the value, let ida deal with it
                    args.append(arg)
            return args

        if self.sock is None:
            warn("Trying to reconnect")
            self.connect()
            if self.sock is None:
                self.disconnect()
                return

        if len(argv) == 0 or argv[0] in ("-h", "--help"):
            method_name = argv[1] if len(argv)>1 else None
            self.usage(method_name)
            return

        try:
            method_name = argv[0]
            if method_name == "version":
                self.version = self.sock.version()
                info("Enhancing {:s} with {:s} (v.{:s})".format (Color.greenify("gef"),
                                                                 Color.redify(self.version[0]),
                                                                 Color.yellowify(self.version[1])))
                return

            elif method_name == "Sync":
                self.synchronize()
                return

            method = getattr(self.sock, method_name)
            if len(argv) > 1:
                args = parsed_arglist(argv[1:])
                res = method(*args)
            else:
                res = method()

            if res in (0,  None):
                ok("Success")
                return

            if method_name in ("ImportStruct", "ImportStructs"):
                self.import_structures(res)
            else:
                print(res)

        except socket.error:
            self.disconnect()

        except Exception as e:
            err("[{:s}] Exception: {:s}".format(self._cmdline_, str(e)))
        return


    def synchronize(self):
        """Submit all active breakpoint addresses to IDA/BN"""
        breakpoints = gdb.breakpoints() or []
        old_bps = []

        for x in breakpoints:
            if x.enabled and not x.temporary:
                val = gdb.parse_and_eval(x.location)
                addr = str(val).strip().split()[0]
                addr = long(addr, 16)
                old_bps.append(addr)

        pc = current_arch.pc
        try:
            # it is possible that the server was stopped between now and the last sync
            cur_bps = self.sock.Sync(str(pc), old_bps)
        except ConnectionRefusedError:
            self.disconnect()
            return

        if cur_bps == old_bps:
            # no change
            return

        # add new BP defined in IDA/BN to gef
        added = set(cur_bps) - set(old_bps)
        for new_bp in added:
            gdb.Breakpoint("*{:#x}".format(new_bp), type=gdb.BP_BREAKPOINT).enabled

        # and remove the old ones
        removed = set(old_bps) - set(cur_bps)
        for bp in breakpoints:
            val = gdb.parse_and_eval(bp.location).address
            addr = str(val).strip().split()[0]
            addr = long(addr, 16)
            if addr in removed:
                bp.delete()
        return


    def usage(self, meth=None):
        if self.sock is None:
            return

        if meth is not None:
            print(titlify(meth))
            print(self.sock.system.methodHelp(meth))
            return

        info("Listing available methods and syntax examples: ")
        for m in self.sock.system.listMethods():
            if m.startswith("system."): continue
            print(titlify(m))
            print(self.sock.system.methodHelp(m))
        return


    def import_structures(self, structs):
        if self.version[0] != "IDA Pro":
            return

        path = __config__.get("pcustom.struct_path")[0]
        if not os.path.isdir(path):
            gef_makedirs(path)

        for struct_name in structs.keys():
            fullpath = os.path.join(path, "{}.py".format(struct_name))
            with open(fullpath, "wb") as f:
                f.write(b"from ctypes import *\n\n")
                f.write(b"class ")
                f.write(bytes(str(struct_name), encoding="utf-8"))
                f.write(b"(Structure):\n")
                f.write(b"    _fields_ = [\n")
                for offset, name, size in structs[struct_name]:
                    name = bytes(name, encoding="utf-8")
                    if   size == 1: csize = b"c_uint8"
                    elif size == 2: csize = b"c_uint16"
                    elif size == 4: csize = b"c_uint32"
                    elif size == 8: csize = b"c_uint64"
                    else:           csize = b"c_byte * " + bytes(str(size), encoding="utf-8")
                    m = [b'        ("', name, b'", ', csize, b'),\n']
                    f.write(b"".join(m))
                f.write(b"]\n")
        ok("Success, {:d} structure{:s} imported".format(len(structs.keys()),
                                                         "s" if len(structs.keys())>1 else ""))
        return


class SearchPatternCommand(GenericCommand):
    """SearchPatternCommand: search a pattern in memory."""

    _cmdline_ = "search-pattern"
    _syntax_  = "{:s} PATTERN".format(_cmdline_)
    _aliases_ = ["grep",]

    def __init__(self):
        super(SearchPatternCommand, self).__init__(prefix=False)
        return

    def search_pattern_by_address(self, pattern, start_address, end_address):
        """Search a pattern within a range defined by arguments."""
        pattern = gef_pybytes(pattern)
        length = end_address - start_address
        buf = read_memory(start_address, length)
        locations = []

        for m in re.finditer(pattern, buf):
            try:
                start = start_address + m.start()
                string = read_cstring_from_memory(start)
                end   = start + len(string)
            except UnicodeError:
                string = "{:s}[...]".format(pattern)
                end    = start + len(pattern)
            locations.append((start, end, string))
        return locations

    def search_pattern(self, pattern):
        """Search a pattern within the whole userland memory."""
        for section in get_process_maps():
            if not section.permission & Permission.READ: continue
            if section.path == "[vvar]": continue

            start = section.page_start
            end   = section.page_end - 1
            for loc in self.search_pattern_by_address(pattern, start, end):
                print("""{:#x} - {:#x} {:s}  "{:s}" """.format(loc[0], loc[1], right_arrow, Color.pinkify(loc[2])))
        return

    @if_gdb_running
    def do_invoke(self, argv):
        if len(argv)!=1:
            self.usage()
            return

        pattern = argv[0]
        info("Searching '{:s}' in memory".format(Color.yellowify(pattern)))
        self.search_pattern(pattern)
        return


class FlagsCommand(GenericCommand):
    """Edit flags in a human friendly way"""

    _cmdline_ = "edit-flags"
    _syntax_  = "{:s} [(+|-|~)FLAGNAME ...]".format(_cmdline_)
    _aliases_ = ["flags",]

    def __init__(self):
        super(FlagsCommand, self).__init__(prefix=False)
        return

    def do_invoke(self, argv):
        for flag in argv:
            if len(flag)<2:
                continue

            action = flag[0]
            name = flag[1:].lower()

            if action not in ("+", "-", "~"):
                err("Invalid action for flag '{:s}'".format(flag))
                continue

            if name not in current_arch.flags_table.values():
                err("Invalid flag name '{:s}'".format(flag[1:]))
                continue

            for k in current_arch.flags_table.keys():
                if current_arch.flags_table[k] == name:
                    off = k
                    break

            old_flag = get_register_ex(current_arch.flag_register)
            if action == "+":
                new_flags = old_flag | (1 << off)
            elif action == "-":
                new_flags = old_flag & ~(1 << off)
            else:
                new_flags = old_flag ^ (1<<off)

            gdb.execute("set ({:s}) = {:x}".format(current_arch.flag_register, new_flags))

        print(current_arch.flag_register_to_human())
        return


class ChangePermissionCommand(GenericCommand):
    """Change a page permission. By default, it will change it to RWX."""

    _cmdline_ = "set-permission"
    _syntax_  = "{:s} LOCATION [PERMISSION]".format(_cmdline_)
    _aliases_ = ["mprotect",]

    def __init__(self):
        super(ChangePermissionCommand, self).__init__(complete=gdb.COMPLETE_LOCATION, prefix=False)
        return

    def pre_load(self):
        try:
            import keystone
        except ImportError as ioe:
            msg = "Missing Python `keystone-engine` package. "
            raise GefMissingDependencyException(msg)
        return

    @if_gdb_running
    def do_invoke(self, argv):
        if len(argv) not in (1, 2):
            err("Incorrect syntax")
            self.usage()
            return

        if len(argv) == 2:
            perm = int(argv[1])
        else:
            perm = Permission.READ | Permission.WRITE | Permission.EXECUTE

        loc = long(gdb.parse_and_eval(argv[0]))
        sect = process_lookup_address(loc)
        size = sect.page_end - sect.page_start
        original_pc = current_arch.pc

        info("Generating sys_mprotect({:#x}, {:#x}, '{:s}') stub for arch {:s}".format(sect.page_start, size, Permission(value=perm), get_arch()))
        stub = self.get_stub_by_arch(sect.page_start, size, perm)
        if stub is None:
            err("Failed to generate mprotect opcodes")
            return

        info("Saving original code")
        original_code = read_memory(original_pc, len(stub))

        bp_loc = "*{:#x}".format(original_pc + len(stub))
        info("Setting a restore breakpoint at {:s}".format(bp_loc))
        ChangePermissionBreakpoint(bp_loc, original_code, original_pc)

        info("Overwriting current memory at {:#x} ({:d} bytes)".format(loc, len(stub)))
        write_memory(original_pc, stub, len(stub))

        info("Resuming execution")
        gdb.execute("continue")
        return

    def get_stub_by_arch(self, addr, size, perm):
        code = current_arch.mprotect_asm(addr, size, perm)
        arch, mode = get_keystone_arch()
        raw_insns = keystone_assemble(code, arch, mode, raw=True)
        return raw_insns


class UnicornEmulateCommand(GenericCommand):
    """Use Unicorn-Engine to emulate the behavior of the binary, without affecting the GDB runtime.
    By default the command will emulate only the next instruction, but location and number of instruction can be
    changed via arguments to the command line. By default, it will emulate the next instruction from current PC."""

    _cmdline_ = "unicorn-emulate"
    _syntax_  = "{:s} [-f LOCATION] [-t LOCATION] [-n NB_INSTRUCTION] [-e PATH] [-h]".format(_cmdline_)
    _aliases_ = ["emulate",]

    def __init__(self):
        super(UnicornEmulateCommand, self).__init__(complete=gdb.COMPLETE_LOCATION, prefix=False)
        self.add_setting("verbose", False, "Set unicorn-engine in verbose mode")
        self.add_setting("show_disassembly", False, "Show every instruction executed")
        return

    def help(self):
        h = self._syntax_
        h += "\n\t-f LOCATION specifies the start address of the emulated run (default $pc).\n"
        h += "\t-t LOCATION specifies the end address of the emulated run.\n"
        h += "\t-e /PATH/TO/SCRIPT.py generates a standalone Python script from the current runtime context.\n"
        h += "\t-n NB_INSTRUCTION indicates the number of instructions to execute (mutually exclusive with `-t` and `-g`).\n"
        h += "\t-g NB_GADGET indicates the number of gadgets to execute (mutually exclusive with `-t` and `-n`).\n"
        h += "\nAdditional options can be setup via `gef config unicorn-emulate`\n"
        info(h)
        return

    def pre_load(self):
        try:
            import unicorn
            import capstone
        except ImportError as ie:
            msg = "This command requires the following packages: `unicorn` and `capstone`."
            raise GefMissingDependencyException(msg)
        return

    @if_gdb_running
    def do_invoke(self, argv):
        start_insn = None
        end_insn = -1
        self.nb_insn = -1
        self.until_next_gadget = -1
        to_script = None
        opts, args = getopt.getopt(argv, "f:t:n:e:g:h")
        for o,a in opts:
            if   o == "-f":   start_insn = int(a, 16)
            elif o == "-t":
                end_insn = int(a, 16)
                self.nb_insn = -1
                self.until_next_gadget = -1

            elif o == "-g":
                self.until_next_gadget = int(a)
                self.nb_insn = -1
                end_insn = -1

            elif o == "-n":
                self.nb_insn = int(a)
                self.until_next_gadget = -1
                end_insn = -1

            elif o == "-e":
                to_script = a

            elif o == "-h":
                self.help()
                return

        if start_insn is None:
            start_insn = current_arch.pc

        if end_insn == -1 and self.nb_insn == -1 and self.until_next_gadget == -1:
            err("No stop condition (-t|-n|-g) defined.")
            return

        self.run_unicorn(start_insn, end_insn, to_script=to_script)
        return

    def get_unicorn_end_addr(self, start_addr, nb):
        dis = gef_disassemble(start_addr, nb +1, True)
        return dis[-1][0]

    def run_unicorn(self, start_insn_addr, end_insn_addr, *args, **kwargs):
        start_regs = {}
        end_regs = {}
        verbose = self.get_setting("verbose") or False
        to_script = kwargs.get("to_script", None)
        content = ""
        arch, mode = get_unicorn_arch(to_string=to_script)
        unicorn_registers = get_unicorn_registers(to_string=to_script)
        fname = get_filename()

        if to_script:
            content += """#!/usr/bin/python
#
# Emulation script for '%s' from %#x to %#x
#
import readline, code
import capstone, unicorn

regs = {%s}
uc = None


def disassemble(code, addr):
    cs = capstone.Cs(%s, %s)
    for i in cs.disasm(str(code),addr):
        return i


def hook_code(emu, address, size, user_data):
    print(">> Executing instruction at 0x{:x}".format(address))
    code = emu.mem_read(address, size)
    insn = disassemble(code, address)
    print(">>> 0x{:x}: {:s} {:s}".format(insn.address, insn.mnemonic, insn.op_str))
    return


def interact(emu, regs):
    readline.parse_and_bind("tab: complete")
    vars = globals().copy()
    vars.update(locals())
    code.InteractiveConsole(vars).interact(banner="[+] Spawning Python interactive shell with Unicorn, use `uc` to interact with the emulated session")
    return


def print_regs(emu, regs):
    for r in regs.keys():
        print(">> {:s} = 0x{:x}".format(r, emu.reg_read(regs[r])))
    return


def reset():
""" % (fname, start_insn_addr, end_insn_addr, ",".join(["'%s': %s" % (k.strip(), unicorn_registers[k]) for k in unicorn_registers.keys()]), arch, mode)

        unicorn = sys.modules["unicorn"]
        if verbose:
            info("Initializing Unicorn engine")

        if to_script:
            content += "    emu = unicorn.Uc(%s, %s)\n" % (arch, mode)
        else:
            emu = unicorn.Uc(arch, mode)

        if verbose:
            info("Populating registers")

        for r in current_arch.all_registers:
            gregval = get_register_ex(r)
            if to_script:
                content += "    emu.reg_write(%s, %#x)\n" % (unicorn_registers[r], gregval)
            else:
                emu.reg_write(unicorn_registers[r], gregval)
                start_regs[r] = gregval

        vmmap = get_process_maps()
        if vmmap is None or len(vmmap) == 0:
            warn("An error occured when reading memory map.")
            return

        if verbose:
            info("Duplicating memory map")

        # Hack hack hack (- again !!)
        # Because of fs/gs registers used for different purposes (canary and stuff), we map
        # the NULL page as RW- to allow UC to treat instructions dealing with those regs
        # If anybody has a better approach, please send me a PR ;)
        if is_x86_32() or is_x86_64():
            page_sz = resource.getpagesize()
            FS = 0x00
            GS = FS + page_sz
            if to_script:
                content += "    emu.mem_map(%#x, %d, %d)\n" % (FS, page_sz, 3)
                content += "    emu.mem_map(%#x, %d, %d)\n" % (GS, page_sz, 3)
                content += "    emu.reg_write(%s, %#x)\n" % (unicorn_registers["$fs    "], FS)
                content += "    emu.reg_write(%s, %#x)\n" % (unicorn_registers["$gs    "], GS)
            else:
                emu.mem_map(FS, page_sz, 3)
                emu.mem_map(GS, page_sz, 3)
                emu.reg_write(unicorn_registers["$fs    "], FS)
                emu.reg_write(unicorn_registers["$gs    "], GS)


        for sect in vmmap:
            try:
                page_start = sect.page_start
                page_end   = sect.page_end
                size       = sect.size
                perm       = sect.permission
                path       = sect.path

                if to_script:
                    content += "    # Mapping %s: %#x-%#x\n"%(sect.path, page_start, page_end)
                    content += "    emu.mem_map(%#x, %#x, %d)\n" % (page_start, size, perm.value)
                else:
                    emu.mem_map(page_start, size, perm.value)

                if perm & Permission.READ:
                    code = read_memory(page_start, size)
                    if verbose:
                        info("Populating path=%s page=%#x-%#x size=%d perm=%s" % (sect.path,
                                                                                  page_start,
                                                                                  page_end,
                                                                                  size,
                                                                                  perm))

                    if to_script:
                        loc = "/tmp/gef-%s-%#x.raw" % (fname, page_start)
                        with open(loc, "wb") as f:
                            f.write(bytes(code))

                        content += "    emu.mem_write(%#x, open('%s', 'r').read())\n" % (page_start, loc)
                        content += "\n"

                    else:
                        emu.mem_write(page_start, bytes(code))
            except Exception as e:
                warn("Cannot copy page=%#x-%#x : %s" % (page_start, page_end, e))
                continue

        if to_script:
            content += "    emu.hook_add(unicorn.UC_HOOK_CODE, hook_code)\n"
            content += "    return emu\n"
        else:
            emu.hook_add(unicorn.UC_HOOK_BLOCK, self.hook_block)
            emu.hook_add(unicorn.UC_HOOK_CODE, self.hook_code)

        if to_script:
            content += """
def emulate(emu, start_addr, end_addr):
    # Registers initial states
    print_regs(emu, regs)

    try:
        emu.emu_start(start_addr, end_addr)
    except Exception as e:
        emu.emu_stop()
        print("Error: {}".format(e))

    # Registers final states
    print_regs(emu, regs)
    return


if __name__ == "__main__":
    uc = reset()
    emulate(uc, %#x, %#x)
    interact(uc, regs)

# unicorn-engine script generated by gef
""" % (start_insn_addr, end_insn_addr)

            with open(to_script, "w") as f:
                f.write(content)

            info("Unicorn script generated as '%s'" % to_script)
            return

        ok("Starting emulation: %#x %s %#x" % (start_insn_addr,
                                               right_arrow,
                                               end_insn_addr))

        try:
            emu.emu_start(start_insn_addr, end_insn_addr)
        except unicorn.UcError as e:
            emu.emu_stop()
            err("An error occured during emulation: %s" % e)
            return

        ok("Emulation ended, showing %s registers:" % Color.redify("tainted"))

        for r in current_arch.all_registers:
            # ignoring $fs and $gs because of the dirty hack we did to emulate the selectors
            if r in ("$gs    ", "$fs    "): continue

            end_regs[r] = emu.reg_read(unicorn_registers[r])
            tainted = (start_regs[r] != end_regs[r])

            if not tainted:
                continue

            msg = ""
            if r != current_arch.flag_register:
                msg = "%-10s : old=%#016x || new=%#016x" % (r.strip(), start_regs[r], end_regs[r])
            else:
                msg = "%-10s : old=%s \n" % (r.strip(), current_arch.flag_register_to_human(start_regs[r]))
                msg += "%-16s new=%s" % ("", current_arch.flag_register_to_human(end_regs[r]),)

            ok(msg)

        return

    def hook_code(self, emu, addr, size, misc):
        if self.nb_insn == 0:
            ok("Stopping emulation on user's demand (max_instructions reached)")
            emu.emu_stop()
            return

        if self.get_setting("show_disassembly"):
            mem = emu.mem_read(addr, size)
            CapstoneDisassembleCommand.disassemble(addr, 1)

        self.nb_insn -= 1
        return

    def hook_block(self, emu, addr, size, misc):
        if self.until_next_gadget == 0:
            ok("Stopping emulation on user's demand (max_gadgets reached)")
            emu.emu_stop()
            return

        if self.get_setting("show_disassembly"):
            addr_s = format_address(addr)
            info("Entering new block at {:s}".format(addr_s))

        self.until_next_gadget -= 1
        return


class RemoteCommand(GenericCommand):
    """gef wrapper for the `target remote` command. T<his command will automatically
    download the target binary in the local temporary directory (defaut /tmp) and then
    source it. Additionally, it will fetch all the /proc/PID/maps and loads all its
    information."""

    _cmdline_ = "gef-remote"
    _syntax_  = "{:s} [OPTIONS] TARGET".format(_cmdline_)

    def __init__(self):
        super(RemoteCommand, self).__init__(prefix=False)
        self.handler_connected = False
        return

    def do_invoke(self, argv):
        target = None
        rpid = -1
        update_solib = False
        self.download_all_libs = False
        download_lib = None
        is_extended_remote = False
        opts, args = getopt.getopt(argv, "p:UD:AEh")
        for o,a in opts:
            if   o == "-U":   update_solib = True
            elif o == "-D":   download_lib = a
            elif o == "-A":   self.download_all_libs = True
            elif o == "-E":   is_extended_remote = True
            elif o == "-p":   rpid = int(a)
            elif o == "-h":
                self.help()
                return

        if args is None or len(args)!=1 or rpid < 0:
            err("A target (HOST:PORT) *and* a PID (-p PID) must always be provided.")
            return

        # lazily install handler on first use
        if not self.handler_connected:
            gdb.events.new_objfile.connect(self.new_objfile_handler)
            self.handler_connected = True

        target = args[0]

        if self.connect_target(target, is_extended_remote) == False:
            return

        # if extended-remote, need to attach
        if is_extended_remote:
            ok("Attaching to {:d}".format(rpid))
            disable_context()
            gdb.execute("attach {:d}".format(rpid))
            enable_context()
        else:
            ok("Targeting PID={:d}".format(rpid))

        self.add_setting("target", target, "Remote target to connect to")
        self.setup_remote_environment(rpid, update_solib)

        if not is_remote_debug():
            warn("No remote session active.")
            return

        if self.download_all_libs == True:
            vmmap = get_process_maps()
            success = 0
            for sect in vmmap:
                if sect.path.startswith("/"):
                    _file = download_file(sect.path)
                    if _file is None:
                        err("Failed to download {:s}".format(sect.path))
                    else:
                        success += 1

            ok("Downloaded {:d} files".format(success))

        elif download_lib is not None:
            _file = download_file(download_lib)
            if _file is None:
                err("Failed to download remote file")
                return

            ok("Download success: {:s} {:s} {:s}".format(download_lib, right_arrow, _file))

        if update_solib:
            self.refresh_shared_library_path()

        set_arch()

        return

    def new_objfile_handler(self, event):
        """Hook that handles new_objfile events, will update remote environment accordingly"""
        if not is_remote_debug():
            return

        if self.download_all_libs and event.new_objfile.filename.startswith("target:"):
            lib = event.new_objfile.filename[len("target:"):]
            llib = download_file(lib, use_cache=True)
            if llib:
                ok("Download success: {:s} {:s} {:s}".format(lib, right_arrow, llib))
        return

    def setup_remote_environment(self, pid, update_solib=False):
        """Clone the remote environment locally in the temporary directory.
        The command will duplicate the entries in the /proc/<pid> locally and then
        source those information into the current gdb context to allow gef to use
        all the extra commands as it was local debugging."""
        gdb.execute("reset-cache")

        ok("Downloading remote information")
        infos = {}
        for i in ["exe", "maps", "environ", "cmdline"]:
            infos[i] = self.load_target_proc(pid, i)
            if infos[i] is None:
                err("Failed to load memory map of '{:s}'".format(i))
                return

        if not os.access(infos["exe"], os.R_OK):
            err("Source binary is not readable")
            return

        directory  = GEF_TEMP_DIR
        gdb.execute("file {:s}".format(infos["exe"]))
        self.add_setting("root", directory, "Path to store the remote data")
        ok("Remote information loaded, remember to clean '{:s}' when your session is over".format(directory))
        return

    def connect_target(self, target, is_extended_remote):
        """Connect to remote target and get symbols. To prevent `gef` from requesting information
        not fetched just yet, we disable the context disable when connection was successful."""
        disable_context()
        try:
            cmd = "target {} {}".format("extended-remote" if is_extended_remote else "remote", target)
            gdb.execute(cmd)
            ok("Connected to '{}'".format(target))
            ret = True
        except Exception as e:
            err("Failed to connect to {:s}: {:s}".format(target, str(e)))
            ret = False
        enable_context()
        return ret


    def load_target_proc(self, pid, info):
        """Download one item from /proc/pid"""
        remote_name = "/proc/{:d}/{:s}".format(pid, info)
        return download_file(remote_name)


    def refresh_shared_library_path(self):
        dirs = [r for r, d, f in os.walk(self.get_setting("root"))]
        path = ":".join(dirs)
        gdb.execute("set solib-search-path {:s}".format(path,))
        return


    def help(self):
        h = self._syntax_
        h += "\n\t   TARGET (mandatory) specifies the host:port, serial port or tty to connect to.\n"
        h += "\t-U will update gdb `solib-search-path` attribute to include the files downloaded from server (default: False).\n"
        h += "\t-A will download *ALL* the remote shared libraries and store them in the new environment. This command can take a few minutes to complete (default: False).\n"
        h += "\t-D LIB will download the remote library called LIB.\n"
        h += "\t-E Use 'extended-remote' to connect to the target.\n"
        h += "\t-p PID (mandatory if -E is used) specifies PID of the debugged process on gdbserver's end.\n"
        info(h)
        return


class NopCommand(GenericCommand):
    """Patch the instruction pointed by parameters with NOP. If the return option is
    specified, it will set the return register to the specific value."""

    _cmdline_ = "nop"
    _syntax_  = "{:s} [-r VALUE] [-p] [-h] [LOCATION]".format(_cmdline_)


    def __init__(self):
        super(NopCommand, self).__init__(complete=gdb.COMPLETE_LOCATION, prefix=False)
        return


    def get_insn_size(self, addr):
        res = gef_disassemble(addr, 1, True)
        insns = [x[0] for x in res]
        return insns[1] - insns[0]


    def do_invoke(self, argv):
        retval = None
        perm_mode = False
        opts, args = getopt.getopt(argv, "r:ph")
        for o,a in opts:
            if   o == "-r":
                retval = long(a, 16)
            elif o == "-p":
                perm_mode = True
            elif o == "-h":
                self.help()
                return

        if perm_mode:
            if len(args) == 0:
                err("Missing location")
                return
            self.permanent_patch(args[0], retval)
            return

        if len(args):
            loc = parse_address(args[0])
        else:
            loc = current_arch.pc

        self.onetime_patch(loc, retval)
        return


    def help(self):
        m = self._syntax_
        m += "\n  LOCATION\taddress/symbol to patch\n"
        m += "  -r VALUE\tset the return register to VALUE (ex. 0x00, 0xffffffff)\n"
        m += "  -p \t\tmake this patch permanent for the whole GDB session\n"
        m += "  -h \t\tprint this help\n"
        info(m)
        return


    @if_gdb_running
    def onetime_patch(self, loc, retval):
        size = self.get_insn_size(loc)
        nops = current_arch.nop_insn

        if len(nops) > size:
            m = "Cannot patch instruction at {:#x} (nop_size is:{:d},insn_size is:{:d})".format(loc, len(nops), size)
            err(m)
            return

        if len(nops) < size:
            warn("Adjusting NOPs to size {:d}".format(size))
            while len(nops) < size:
                nops += current_arch.nop_insn

        if len(nops) != size:
            err("Cannot patch instruction at {:#x} (unexpected NOP length)".format(loc))
            return

        ok("Patching {:d} bytes from {:s}".format(size, format_address(loc)))
        write_memory(loc, nops, size)

        if retval is not None:
            reg = current_arch.return_register
            addr = "*{}".format(format_address(loc))
            SetRegisterBreakpoint(addr, reg, retval)
        return


    def permanent_patch(self, loc, retval):
        PatchBreakpoint(loc, retval)
        return


class CapstoneDisassembleCommand(GenericCommand):
    """Use capstone disassembly framework to disassemble code."""

    _cmdline_ = "capstone-disassemble"
    _syntax_  = "{:s} [-n LENGTH] [-t opt] [LOCATION]".format(_cmdline_)
    _aliases_ = ["cs-dis",]


    def pre_load(self):
        try:
            import capstone
        except ImportError as ie:
            msg = "Missing Python `capstone` package. "
            raise GefMissingDependencyException(msg)
        return


    def __init__(self):
        super(CapstoneDisassembleCommand, self).__init__(complete=gdb.COMPLETE_LOCATION, prefix=False)
        return

    @if_gdb_running
    def do_invoke(self, argv):
        location, length = current_arch.pc, 0x10
        opts, args = getopt.getopt(argv, "n:x:")
        for o, a in opts:
            if o == "-n":
                length = long(a)
            elif o == "-x":
                k, v = a.split(":", 1)
                self.add_setting(k, v)

        if len(args):
            location = parse_address(args[0])

        kwargs = {}
        if self.has_setting("arm_thumb"):
            kwargs["arm_thumb"] = True

        if self.has_setting("mips_r6"):
            kwargs["mips_r6"] = True

        CapstoneDisassembleCommand.disassemble(location, length, **kwargs)
        return


    @staticmethod
    def disassemble(location, max_inst, *args, **kwargs):
        capstone    = sys.modules["capstone"]
        arch, mode  = get_capstone_arch()
        cs          = capstone.Cs(arch, mode)
        cs.detail   = True

        page_start  = align_address_to_page(location)
        offset      = location - page_start
        inst_num    = 0
        pc          = current_arch.pc

        code        = kwargs.get("code", None)
        if code is None:
            code  = read_memory(location, DEFAULT_PAGE_SIZE - offset - 1)

        code = bytes(code)

        for insn in cs.disasm(code, location):
            m = Color.colorify(format_address(insn.address), attrs="bold blue") + "\t"

            if (insn.address == pc):
                m += CapstoneDisassembleCommand.__cs_analyze_insn(insn, arch, True)
            else:
                m += Color.greenify(insn.mnemonic) + "\t"
                m += Color.yellowify(insn.op_str)

            print(m)
            inst_num += 1
            if inst_num == max_inst:
                break

        return


    @staticmethod
    def __cs_analyze_insn(insn, arch, is_pc=True):
        cs = sys.modules["capstone"]

        m = ""
        m += Color.greenify(insn.mnemonic)
        m += "\t"
        m += Color.yellowify(insn.op_str)

        if is_pc:
            m += Color.redify("\t {} $pc ".format(left_arrow))

        m += "\n" + "\t" * 5

        # implicit read
        if len(insn.regs_read) > 0:
            m += "Read:[{:s}] ".fornat(",".join([insn.reg_name(x) for x in insn.regs_read]))
            m += "\n" + "\t" * 5

        # implicit write
        if len(insn.regs_write) > 0:
            m += "Write:[{:s}] ".format(",".join([insn.reg_name(x) for x in insn.regs_write]))
            m += "\n" + "\t" * 5

        if   is_x86_32():  reg, imm, mem = cs.x86.X86_OP_REG, cs.x86.X86_OP_IMM, cs.x86.X86_OP_MEM
        elif is_x86_64():  reg, imm, mem = cs.x86.X86_OP_REG, cs.x86.X86_OP_IMM, cs.x86.X86_OP_MEM
        elif is_powerpc(): reg, imm, mem = cs.ppc.PPC_OP_REG, cs.ppc.PPC_OP_IMM, cs.ppc.PPC_OP_MEM
        elif is_mips():    reg, imm, mem = cs.mips.MIPS_OP_REG, cs.mips.MIPS_OP_IMM, cs.mips.MIPS_OP_MEM
        elif is_sparc():   reg, imm, mem = cs.sparc.SPARC_OP_REG, cs.sparc.SPARC_OP_IMM, cs.sparc.SPARC_OP_MEM
        elif is_sparc64(): reg, imm, mem = cs.sparc.SPARC_OP_REG, cs.sparc.SPARC_OP_IMM, cs.sparc.SPARC_OP_MEM
        elif is_arm():     reg, imm, mem = cs.arm.ARM_OP_REG, cs.arm.ARM_OP_IMM, cs.arm.ARM_OP_MEM
        elif is_aarch64(): reg, imm, mem = cs.arm.ARM_OP_REG, cs.arm.ARM_OP_IMM, cs.arm.ARM_OP_MEM

        # operand information
        for op in insn.operands:
            if op.type == reg:
                m += "REG={:s} ".format(insn.reg_name(op.value.reg),)
            if op.type == imm:
                m += "IMM={:#x} ".format(op.value.imm,)
            if op.type == mem:
                if op.value.mem.disp > 0:
                    m += "MEM={:s}+{:#x} ".format(insn.reg_name(op.value.mem.base), op.value.mem.disp,)
                elif op.value.mem.disp < 0:
                    m += "MEM={:s}{:#x} ".format(insn.reg_name(op.value.mem.base), op.value.mem.disp,)

            m += "\n" + "\t" * 5

        return m


class GlibcHeapCommand(GenericCommand):
    """Base command to get information about the Glibc heap structure."""

    _cmdline_ = "heap"
    _syntax_  = "{:s} (chunk|bins|arenas)".format(_cmdline_)

    def do_invoke(self, argv):
        self.usage()
        return

    @staticmethod
    def get_main_arena():
        try:
            arena = GlibcArena("main_arena")
        except:
            warn("Failed to get `main_arena` symbol. heap commands may not work properly")
            arena = None
        return arena


class GlibcHeapArenaCommand(GenericCommand):
    """Display information on a heap chunk."""

    _cmdline_ = "heap arenas"
    _syntax_  = _cmdline_

    def __init__(self):
        super(GlibcHeapArenaCommand, self).__init__(prefix=False)
        return

    @if_gdb_running
    def do_invoke(self, argv):
        ok("Listing active arena(s):")
        try:
            arena = GlibcArena("main_arena")
        except:
            info("Could not find Glibc main arena")
            return

        while True:
            print("{}".format(arena))
            arena = arena.get_next()
            if arena is None:
                break
        return


class GlibcHeapChunkCommand(GenericCommand):
    """Display information on a heap chunk.
    See https://github.com/sploitfun/lsploits/blob/master/glibc/malloc/malloc.c#L1123"""

    _cmdline_ = "heap chunk"
    _syntax_  = "{:s} MALLOCED_LOCATION".format(_cmdline_)

    def __init__(self):
        super(GlibcHeapChunkCommand, self).__init__(prefix=False, complete=gdb.COMPLETE_LOCATION)
        return

    @if_gdb_running
    def do_invoke(self, argv):
        if len(argv) < 1:
            err("Missing chunk address")
            self.usage()
            return

        GlibcHeapCommand.get_main_arena()

        addr = long(gdb.parse_and_eval(argv[0]))
        chunk = GlibcChunk(addr)
        chunk.pprint()
        return

class GlibcHeapBinsCommand(GenericCommand):
    """Display information on the bins on an arena (default: main_arena).
    See https://github.com/sploitfun/lsploits/blob/master/glibc/malloc/malloc.c#L1123"""

    _bins_type_ = ["fast", "unsorted", "small", "large"]
    _cmdline_ = "heap bins"
    _syntax_ = "{:s} [{:s}]".format(_cmdline_, "|".join(_bins_type_))

    @if_gdb_running
    def do_invoke(self, argv):
        if len(argv) == 0:
            for bin_t in GlibcHeapBinsCommand._bins_type_:
                gdb.execute("heap bins {:s}".format(bin_t))
            return

        bin_t = argv[0]
        if bin_t not in GlibcHeapBinsCommand._bins_type_:
            self.usage()
            return

        gdb.execute("heap bins {}".format(bin_t))
        return

    @staticmethod
    def pprint_bin(arena_addr, index):
        arena = GlibcArena(arena_addr)
        fw, bk = arena.bin(index)

        ok("Found base for bin({:d}): fw={:#x}, bk={:#x}".format(index, fw, bk))
        if bk == fw and ((int(arena)&~0xFFFF) == (bk&~0xFFFF)):
            ok("Empty")
            return

        m = ""
        head = GlibcChunk(bk + 2 * arena.get_arch()).get_fwd_ptr()
        while fw != head:
            chunk = GlibcChunk(fw + 2 * arena.get_arch())
            m += "{:s}  {:s}  ".format(right_arrow, str(chunk))
            fw = chunk.get_fwd_ptr()

        print(m)
        return


class GlibcHeapFastbinsYCommand(GenericCommand):
    """Display information on the fastbinsY on an arena (default: main_arena).
    See https://github.com/sploitfun/lsploits/blob/master/glibc/malloc/malloc.c#L1123"""

    _cmdline_ = "heap bins fast"
    _syntax_  = "{:s} [ARENA_ADDRESS]".format(_cmdline_)

    def __init__(self):
        super(GlibcHeapFastbinsYCommand, self).__init__(complete=gdb.COMPLETE_LOCATION, prefix=False)
        return

    @if_gdb_running
    def do_invoke(self, argv):
        main_arena = GlibcHeapCommand.get_main_arena()
        arena = GlibcArena("*{:s}".format(argv[0])) if len(argv) == 1 else main_arena

        if arena is None:
            err("Invalid Glibc arena")
            return

        print(titlify("Fastbins for arena {:#x}".format(int(arena))))
        for i in range(10):
            print("Fastbin[{:d}] ".format(i), end="")
            # https://github.com/sploitfun/lsploits/blob/master/glibc/malloc/malloc.c#L1680
            chunk = arena.fastbin(i)

            while True:
                if chunk is None:
                    print("0x00", end="")
                    break

                print("{:s}  {:s}  ".format(right_arrow, str(chunk)), end="")
                try:
                    next_chunk = chunk.get_fwd_ptr()
                    if next_chunk == 0:
                        break

                    chunk = GlibcChunk(next_chunk, from_base=True)
                except gdb.MemoryError:
                    break
            print()

        return


class GlibcHeapUnsortedBinsCommand(GenericCommand):
    """Display information on the Unsorted Bins of an arena (default: main_arena).
    See: https://github.com/sploitfun/lsploits/blob/master/glibc/malloc/malloc.c#L1689"""

    _cmdline_ = "heap bins unsorted"
    _syntax_  = "{:s} [ARENA_ADDRESS]".format(_cmdline_)

    def __init__(self):
        super(GlibcHeapUnsortedBinsCommand, self).__init__(complete=gdb.COMPLETE_LOCATION, prefix=False)
        return

    @if_gdb_running
    def do_invoke(self, argv):
        if GlibcHeapCommand.get_main_arena() is None:
            err("Incorrect Glibc arenas")
            return

        arena_addr = "*{:s}".format(argv[0]) if len(argv) == 1 else "main_arena"
        print(titlify("Unsorted Bin for arena '{:s}'".format(arena_addr)))
        GlibcHeapBinsCommand.pprint_bin(arena_addr, 0)
        return


class GlibcHeapSmallBinsCommand(GenericCommand):
    """Convenience command for viewing small bins."""

    _cmdline_ = "heap bins small"
    _syntax_  = "{:s} [ARENA_ADDRESS]".format(_cmdline_)

    def __init__(self):
        super(GlibcHeapSmallBinsCommand, self).__init__(complete=gdb.COMPLETE_LOCATION, prefix=False)
        return

    @if_gdb_running
    def do_invoke(self, argv):
        if GlibcHeapCommand.get_main_arena() is None:
            err("Incorrect Glibc arenas")
            return

        arena_addr = "*{:s}".format(argv[0]) if len(argv) == 1 else "main_arena"
        print(titlify("Small Bins for arena '{:s}'".format(arena_addr)))
        for i in range(1, 64):
            GlibcHeapBinsCommand.pprint_bin(arena_addr, i)
        return


class GlibcHeapLargeBinsCommand(GenericCommand):
    """Convenience command for viewing large bins."""

    _cmdline_ = "heap bins large"
    _syntax_  = "{:s} [ARENA_ADDRESS]".format(_cmdline_)

    def __init__(self):
        super(GlibcHeapLargeBinsCommand, self).__init__(complete=gdb.COMPLETE_LOCATION, prefix=False)
        return

    @if_gdb_running
    def do_invoke(self, argv):
        if GlibcHeapCommand.get_main_arena() is None:
            err("Incorrect Glibc arenas")
            return

        arena_addr = "*{:s}".format(argv[0]) if len(argv) == 1 else "main_arena"
        print(titlify("Large Bins for arena '{:s}'".format(arena_addr)))
        for i in range(64, 127):
            GlibcHeapBinsCommand.pprint_bin(arena_addr, i)
        return


class SolveKernelSymbolCommand(GenericCommand):
    """Solve kernel symbols from kallsyms table."""

    _cmdline_ = "ksymaddr"
    _syntax_  = "{:s} SymbolToSearch".format (_cmdline_)

    def do_invoke(self, argv):
        if len(argv) != 1:
            self.usage()
            return

        found = False
        sym = argv[0]
        with open("/proc/kallsyms", "r") as f:
            for line in f:
                try:
                    symaddr, symtype, symname = line.strip().split(" ", 3)
                    symaddr = long(symaddr, 16)
                    if symname == sym:
                        ok("Found matching symbol for '{:s}' at {:#x} (type={:s})".format (sym, symaddr, symtype))
                        found = True
                    if sym in symname:
                        warn("Found partial match for '{:s}' at {:#x} (type={:s}): {:s}".format (sym, symaddr, symtype, symname))
                        found = True
                except ValueError:
                    pass

        if not found:
            err("No match for '{:s}'".format (sym))
        return


class DetailRegistersCommand(GenericCommand):
    """Display full details on one, many or all registers value from current architecture."""

    _cmdline_ = "registers"
    _syntax_  = "{:s} [Register1] [Register2] ... [RegisterN]".format (_cmdline_)

    @if_gdb_running
    def do_invoke(self, argv):
        regs = []

        if len(argv) > 0:
            regs = [reg for reg in current_arch.all_registers if reg.strip() in argv]
        else:
            regs = current_arch.all_registers

        for regname in regs:
            reg = gdb.parse_and_eval(regname)
            if reg.type.code == gdb.TYPE_CODE_VOID:
                continue

            line = Color.colorify(regname, attrs="bold red") + ": "

            if str(reg) == "<unavailable>":
                line += Color.colorify("no value", attrs="yellow underline")
                print(line)
                continue

            if reg.type.code == gdb.TYPE_CODE_FLAGS:
                line += current_arch.flag_register_to_human()
                print(line)
                continue

            addr = align_address(long(reg))

            line += Color.boldify(format_address(addr))
            addrs = DereferenceCommand.dereference_from(addr)

            if len(addrs) > 1:
                sep = " {:s} ".format (right_arrow)
                line += sep + sep.join(addrs[1:])

            print(line)

        return


class ShellcodeCommand(GenericCommand):
    """ShellcodeCommand uses @JonathanSalwan simple-yet-awesome shellcode API to
    download shellcodes."""

    _cmdline_ = "shellcode"
    _syntax_  = "{:s} <search|get>".format (_cmdline_)


    def do_invoke(self, argv):
        err("Missing subcommand <search|get>")
        self.usage()
        return


class ShellcodeSearchCommand(GenericCommand):
    """Search pattern in shellcodes database."""

    _cmdline_ = "shellcode search"
    _syntax_  = "{:s} <pattern1> <pattern2>".format (_cmdline_)
    _aliases_ = ["sc-search",]

    api_base = "http://shell-storm.org"
    search_url = "{}/api/?s=".format(api_base)


    def do_invoke(self, argv):
        if len(argv) == 0:
            err("Missing pattern to search")
            self.usage()
        else:
            self.search_shellcode(argv)
        return


    def search_shellcode(self, search_options):
        # API : http://shell-storm.org/shellcode/
        args = "*".join(search_options)

<<<<<<< HEAD
        if http.getcode() != 200:
            err("Could not query search page. Got {:d}".format(http.getcode()))
            return

        ret = gef_pystring(http.read())
=======
        res = http_get(self.search_url + args)
        if res is None:
            err("Could not query search page")
            return

        ret = gef_pystring(res)
>>>>>>> 047c29f8

        # format: [author, OS/arch, cmd, id, link]
        lines = ret.split("\n")
        refs = [line.split("::::") for line in lines]

        if len(refs) > 0:
            info("Showing matching shellcodes")
            info("\t".join(["Id", "Platform", "Description"]))
            for ref in refs:
                try:
                    auth, arch, cmd, sid, link = ref
                    print("\t".join([sid, arch, cmd]))
                except ValueError:
                    continue

            info("Use `shellcode get <id>` to fetch shellcode")
        return


class ShellcodeGetCommand(GenericCommand):
    """Download shellcode from shellcodes database"""

    _cmdline_ = "shellcode get"
    _syntax_  = "{:s} <shellcode_id>".format (_cmdline_)
    _aliases_ = ["sc-get",]

    api_base = "http://shell-storm.org"
    get_url = "{}/shellcode/files/shellcode-{{:d}}.php".format(api_base)

    def do_invoke(self, argv):
        if len(argv) != 1:
            err("Missing ID to download")
            self.usage()
            return

        if not argv[0].isdigit():
            err("ID is not a number")
            self.usage()
            return

        self.get_shellcode(long(argv[0]))
        return

    def get_shellcode(self, sid):
<<<<<<< HEAD
        http = urlopen(self.get_url.format(sid))

        if http.getcode() != 200:
            err("Could not find shellcode. Got {:d}".format (http.getcode()))
=======
        res = http_get(self.get_url.format(sid))
        if res is None:
            err("Failed to fetch shellcode #{:d}".format(sid))
>>>>>>> 047c29f8
            return

        ret  = gef_pystring(res)

        info("Downloading shellcode id={:d}".format(sid))
        fd, fname = tempfile.mkstemp(suffix=".txt", prefix="sc-", text=True, dir="/tmp")
        data = ret.split("\n")[7:-11]
        buf = "\n".join(data)
        buf = HTMLParser().unescape(buf)
        os.write(fd, gef_pybytes(buf))
        os.close(fd)
        info("Shellcode written to '{:s}'".format (fname))
        return


class RopperCommand(GenericCommand):
    """Ropper (http://scoding.de/ropper) plugin"""

    _cmdline_ = "ropper"
    _syntax_  = "{:s} [OPTIONS]".format (_cmdline_)


    def __init__(self):
        super(RopperCommand, self).__init__(complete=gdb.COMPLETE_NONE)
        return

    def pre_load(self):
        try:
            import ropper
        except ImportError as ie:
            msg = "Missing Python `ropper` package. "
            raise GefMissingDependencyException(msg)
        return


    def do_invoke(self, argv):
        ropper = sys.modules["ropper"]
        argv.append("--file")
        argv.append(get_filepath())
        try:
            ropper.start(argv)
        except SystemExit:
            return


class ROPgadgetCommand(GenericCommand):
    """ROPGadget (http://shell-storm.org/project/ROPgadget) plugin"""

    _cmdline_ = "ropgadget"
    _syntax_  = "{:s} [OPTIONS]".format (_cmdline_)


    def __init__(self):
        super(ROPgadgetCommand, self).__init__(complete=gdb.COMPLETE_NONE)
        return

    def pre_load(self):
        try:
            import ropgadget
        except ImportError as ie:
            msg = "Missing Python `ropgadget` package. "
            raise GefMissingDependencyException(msg)
        return


    def do_invoke(self, argv):
        class FakeArgs(object):
            all        = None
            binary     = None
            string     = None
            opcode     = None
            memstr     = None
            console    = None
            norop      = None
            nojop      = None
            depth      = 10
            nosys      = None
            range      = "0x00-0x00"
            badbytes   = None
            only       = None
            filter     = None
            ropchain   = None
            offset     = 0x00
            outfile    = None
            thumb      = None
            rawArch    = None
            rawMode    = None
            multibr    = None


        ropgadget = sys.modules["ropgadget"]
        args = FakeArgs()
        if self.parse_args(args, argv):
            ropgadget.core.Core(args).analyze()
        return


    def parse_args(self, args, argv):
        #
        # options format is 'option_name1=option_value1'
        #
        def __usage__():
            arr = [x for x in dir(args) if not x.startswith("__")]
            info("Valid options for {:s} are:\n{:s}".format (self._cmdline_, ", ".join(arr)))
            return

        for opt in argv:
            if opt in ("?", "h", "help"):
                __usage__()
                return False

            try:
                name, value = opt.split("=")
            except ValueError:
                err("Invalid syntax for argument '{0:s}', should be '{0:s}=<value>'".format(opt))
                __usage__()
                return False

            if hasattr(args, name):
                if name == "console":
                    continue
                elif name == "depth":
                    value = long(value)
                    depth = value
                    info("Using depth {:d}".format (depth))
                elif name == "range":
                    off_min = long(value.split("-")[0], 16)
                    off_max = long(value.split("-")[1], 16)
                    if off_max < off_min:
                        raise ValueError("{:#x} must be higher that {:#x}".format (off_max, off_min))
                    info("Using range [{:#x}:{:#x}] ({:ld} bytes)".format (off_min, off_max, (off_max - off_min)))

                setattr(args, name, value)

            else:
                err("'{:s}' is not a valid ropgadget option".format (name))
                __usage__()
                return False

        if getattr(args, "binary") is None:
            setattr(args, "binary", get_filepath())

        info("Using binary: {:s}".format (args.binary))
        return True


class FileDescriptorCommand(GenericCommand):
    """Enumerate file descriptors opened by process."""

    _cmdline_ = "fd"
    _syntax_  = _cmdline_


    def __init__(self, *args, **kwargs):
        super(FileDescriptorCommand, self).__init__(prefix=False, complete=gdb.COMPLETE_NONE)
        return

    def pre_load(self):
        command_only_works_for(["linux",])
        return

    @if_gdb_running
    def do_invoke(self, argv):
        if is_remote_debug():
            warn("'{:s}' cannot be used on remote debugging".format (self._cmdline_))
            return

        pid = get_pid()
        path = "/proc/{:d}/fd".format (pid)

        for fname in os.listdir(path):
            fullpath = os.path.join(path, fname)
            if os.path.islink(fullpath):
                info("- {:s} {:s} {:s}".format (fullpath, right_arrow, os.readlink(fullpath)))
        return


class AssembleCommand(GenericCommand):
    """Inline code assemble. Architecture can be set in GEF runtime config (default is
    x86). """

    _cmdline_ = "assemble"
    _syntax_  = "{:s} [-a ARCH] [-m MODE] [-e] [-s] [-l LOCATION] instruction;[instruction;...instruction;])".format (_cmdline_)
    _aliases_ = ["asm",]

    def __init__(self, *args, **kwargs):
        super(AssembleCommand, self).__init__(prefix=False, complete=gdb.COMPLETE_LOCATION)
        return

    def pre_load(self):
        try:
            import keystone
        except ImportError as ioe:
            msg = "Missing Python `keystone-engine` package. "
            raise GefMissingDependencyException(msg)
        return

    def do_invoke(self, argv):
        keystone = sys.modules["keystone"]
        arch_s, mode_s, big_endian, as_shellcode, write_to_location = None, None, False, False, None
        opts, args = getopt.getopt(argv, "a:m:l:esh")
        for o,a in opts:
            if o == "-a": arch_s = a.upper()
            if o == "-m": mode_s = a.upper()
            if o == "-e": big_endian = True
            if o == "-s": as_shellcode = True
            if o == "-l": write_to_location = long(gdb.parse_and_eval(a))
            if o == "-h":
                self.usage()
                return

        if len(args) == 0:
            return

        if (arch_s, mode_s) == (None, None):
            if is_alive():
                arch_s, mode_s = get_arch(), ""
                endian_s = "big" if is_big_endian() else "little"
                arch, mode = get_keystone_arch()
            else:
                # if not alive, defaults to x86-32
                arch_s = "X86"
                mode_s = "32"
                endian_s = "little"
                arch, mode = get_keystone_arch(arch=arch_s, mode=mode_s, endian=False)
        else:
            arch, mode = get_keystone_arch(arch=arch_s, mode=mode_s, endian=big_endian)
            endian_s = "big" if big_endian else "little"

        insns = " ".join(args)
        insns = [x.strip() for x in insns.split(";") if x is not None]
        end = ""

        info("Assembling {} instruction{} for {} ({} endian)".format(len(insns),
                                                                     "s" if len(insns)>1 else "",
                                                                     ":".join([arch_s, mode_s]),
                                                                     endian_s))

        if as_shellcode:
            print("""sc="" """)

        raw = b""
        for insn in insns:
            res = keystone_assemble(insn, arch, mode, raw=True)
            if res is None:
                print("(Invalid)")
                continue

            if write_to_location:
                raw += res
                continue

            s = binascii.hexlify(res)
            res = b"\\x" + b"\\x".join([s[i:i + 2] for i in range(0, len(s), 2)])
            res = res.decode("utf-8")

            if as_shellcode:
                res = """sc+="{0:s}" """.format(res)

            print("{0:60s} # {1}".format(res, insn))

        if write_to_location:
            l = len(raw)
            info("Overwriting {:d} bytes at {:s}".format (l, format_address(write_to_location)))
            write_memory(write_to_location, raw, len(raw))
        return


class ProcessListingCommand(GenericCommand):
    """List and filter process."""

    _cmdline_ = "process-search"
    _syntax_  = "{:s} [PATTERN]".format (_cmdline_)
    _aliases_ = ["ps",]

    def __init__(self):
        super(ProcessListingCommand, self).__init__(complete=gdb.COMPLETE_LOCATION, prefix=False)
        self.add_setting("ps_command", "/bin/ps auxww", "`ps` command to get process information")
        return

    def do_invoke(self, argv):
        processes = self.ps()
        do_attach = False
        smart_scan = False

        opts, args = getopt.getopt(argv, "as")
        for o,a in opts:
            if o == "-a": do_attach  = True
            if o == "-s": smart_scan = True

        pattern = re.compile("^.*$") if len(args) == 0 else re.compile(args[0])

        for process in processes:
            pid = int(process["pid"])
            command = process["command"]

            if not re.search(pattern, command):
                continue

            if smart_scan:
                if command.startswith("[") and command.endswith("]"): continue
                if command.startswith("socat "): continue
                if command.startswith("grep "): continue
                if command.startswith("gdb "): continue

            if len(args) and do_attach:
                ok("Attaching to process='{:s}' pid={:d}".format (process["command"], pid))
                gdb.execute("attach {:d}".format (pid))
                return None

            line = [process[i] for i in ("pid", "user", "cpu", "mem", "tty", "command")]
            print("\t\t".join(line))

        return None


    def ps(self):
        processes = []
        output = gef_execute_external(self.get_setting("ps_command").split(), True)
        names = [x.lower().replace("%", "") for x in output[0].split()]

        for line in output[1:]:
            fields = line.split()
            t = {}

            for i in range(len(names)):
                if i == len(names) - 1:
                    t[names[i]] = " ".join(fields[i:])
                else:
                    t[names[i]] = fields[i]

            processes.append(t)

        return processes


class ElfInfoCommand(GenericCommand):
    """Display ELF header informations."""

    _cmdline_ = "elf-info"
    _syntax_  = _cmdline_

    def __init__(self, *args, **kwargs):
        super(ElfInfoCommand, self).__init__(prefix=False, complete=gdb.COMPLETE_LOCATION)
        return


    def do_invoke(self, argv):
        # http://www.sco.com/developers/gabi/latest/ch4.eheader.html
        classes = { 0x01: "32-bit",
                    0x02: "64-bit",
        }
        endianness = { 0x01: "Little-Endian",
                       0x02: "Big-Endian",
        }
        osabi = { 0x00: "System V",
                  0x01: "HP-UX",
                  0x02: "NetBSD",
                  0x03: "Linux",
                  0x06: "Solaris",
                  0x07: "AIX",
                  0x08: "IRIX",
                  0x09: "FreeBSD",
                  0x0C: "OpenBSD",
        }

        types = { 0x01: "Relocatable",
                  0x02: "Executable",
                  0x03: "Shared",
                  0x04: "Core"
        }

        machines = { 0x02: "SPARC",
                     0x03: "x86",
                     0x08: "MIPS",
                     0x12: "SPARC64",
                     0x14: "PowerPC",
                     0x15: "PowerPC64",
                     0x28: "ARM",
                     0x32: "IA-64",
                     0x3E: "x86-64",
                     0xB7: "AArch64",
        }

        filename = argv[0] if len(argv) > 0 else get_filepath()
        if filename is None:
            return

        elf = get_elf_headers(filename)
        if elf is None:
            return

        data = [("Magic", "{0!s}".format(hexdump(struct.pack(">I",elf.e_magic), show_raw=True))),
                ("Class", "{0:#x} - {1}".format(elf.e_class, classes[elf.e_class])),
                ("Endianness", "{0:#x} - {1}".format(elf.e_endianness, endianness[elf.e_endianness])),
                ("Version", "{:#x}".format(elf.e_eiversion)),
                ("OS ABI", "{0:#x} - {1}".format(elf.e_osabi, osabi[elf.e_osabi])),
                ("ABI Version", "{:#x}".format(elf.e_abiversion)),
                ("Type", "{0:#x} - {1}".format(elf.e_type, types[elf.e_type])),
                ("Machine", "{0:#x} - {1}".format(elf.e_machine, machines[elf.e_machine])),
                ("Program Header Table" , "{}".format(format_address(elf.e_phoff))),
                ("Section Header Table" , "{}".format(format_address(elf.e_shoff))),
                ("Header Table" , "{}".format(format_address(elf.e_phoff))),
                ("ELF Version", "{:#x}".format(elf.e_version)),
                ("Header size" , "{0} ({0:#x})".format(elf.e_ehsize)),
                ("Entry point", "{}".format(format_address(elf.e_entry))),
              ]

        for title, content in data:
            print("{:<30}: {}".format(Color.boldify(title), content))
        return


class EntryPointBreakCommand(GenericCommand):
    """Tries to find best entry point and sets a temporary breakpoint on it."""

    _cmdline_ = "entry-break"
    _syntax_  = _cmdline_
<<<<<<< HEAD
    _aliases_ = ["start-break",]
=======
    _aliases_ = ["start", ]
>>>>>>> 047c29f8

    def __init__(self):
        super(EntryPointBreakCommand, self).__init__(prefix=False)
        return

    def do_invoke(self, argv):
        fpath = get_filepath()
        if fpath is None:
            warn("No executable to debug, use `file` to load a binary")
            return

        if not os.access(fpath, os.X_OK):
            warn("The file '{}' is not executable.".format(fpath))
            return

        if is_alive():
            warn("gdb is already running")
            return

        syms = ["main", "__libc_start_main", "__uClibc_main"]
        bp = -1
        for sym in syms:
            try:
                value = gdb.parse_and_eval(sym)
                info("Breaking at '{:s}'".format(str(value)))
                bp = gdb.execute("tbreak {:s}".format(sym), from_tty=True, to_string=True)
                bp = int(bp.split()[2])
                gdb.execute("run {}".format(" ".join(argv)))
                return

            except gdb.error as gdb_error:
                if 'The "remote" target does not support "run".' in str(gdb_error):
                    # this case can happen when doing remote debugging
                    gdb.execute("continue")
                    return
                continue

        # if here, clear the breakpoint if any set
        if bp >= 0:
            gdb.execute("bc {:d}".format(bp))

        # break at entry point
        elf = get_elf_headers()
        if elf is None:
            return

        if self.is_pie(fpath):
            self.set_init_tbreak_pie(elf.e_entry)
            gdb.execute("continue")
            return

        self.set_init_tbreak(elf.e_entry)
        gdb.execute("run")
        return

    def set_init_tbreak(self, addr):
        info("Breaking at entry-point: {:#x}".format (addr))
        bp_num = gdb.execute("tbreak *{:#x}".format (addr), to_string=True)
        bp_num = int(bp_num.split()[2])
        return bp_num

    def set_init_tbreak_pie(self, addr):
        warn("PIC binary detected, retrieving text base address")
        enable_redirect_output()
        gdb.execute("set stop-on-solib-events 1")
        disable_context()
        gdb.execute("run")
        enable_context()
        gdb.execute("set stop-on-solib-events 0")
        vmmap = get_process_maps()
        base_address = [x.page_start for x in vmmap if x.path == get_filepath()][0]
        disable_redirect_output()
        return self.set_init_tbreak(base_address + addr)

    def is_pie(self, fpath):
        return checksec(fpath, "canary", False)


class ContextCommand(GenericCommand):
    """Display execution context."""

    _cmdline_ = "context"
    _syntax_  = _cmdline_
    _aliases_ = ["ctx",]

    old_registers = {}

    def __init__(self):
        super(ContextCommand, self).__init__(prefix=False)
        self.add_setting("enable", True, "Enable/disable printing the context when breaking")
        self.add_setting("show_stack_raw", False, "Show the stack pane as raw hexdump (no dereference)")
        self.add_setting("show_registers_raw", True, "Show the registers pane with raw values (no dereference)")
        self.add_setting("nb_lines_stack", 8, "Number of line in the stack pane")
        self.add_setting("nb_lines_backtrace", 10, "Number of line in the backtrace pane")
        self.add_setting("nb_lines_code", 5, "Number of instruction before and after $pc")
        self.add_setting("clear_screen", False, "Clear the screen before printing the context")

        self.add_setting("layout", "regs stack code source threads trace", "Change the order/display of the context")
        self.add_setting("redirect", "", "Redirect the context information to another TTY")

        if "capstone" in list(sys.modules.keys()):
            self.add_setting("use_capstone", False, "Use capstone as disassembler in the code pane (instead of GDB)")
        return

    def post_load(self):
        gdb.events.cont.connect(self.update_registers)
        return

    @if_gdb_running
    def do_invoke(self, argv):
        if not self.get_setting("enable"):
            return

        self.tty_rows, self.tty_columns = get_terminal_size()

        current_layout = self.get_setting("layout").split()
        layout_mapping = {"regs":  self.context_regs,
                          "stack": self.context_stack,
                          "code": self.context_code,
                          "source": self.context_source,
                          "trace": self.context_trace,
                          "threads": self.context_threads}

        redirect = self.get_setting("redirect")
        if len(redirect)>0 and os.access(redirect, os.W_OK):
            enable_redirect_output(to_file=redirect)

        if self.get_setting("clear_screen"):
            clear_screen(redirect)

        for pane in current_layout:
            if pane[0] in ("!", "-"):
                continue
            layout_mapping[pane]()

        self.context_title("")

        if len(redirect)>0 and os.access(redirect, os.W_OK):
            disable_redirect_output()
        return

    def context_title(self, m):
        line_color= "green bold"
        msg_color = "red bold"

        if len(m) == 0:
            # print just the line
            print(Color.colorify(horizontal_line * self.tty_columns, line_color))
            return

        trail_len = len(m) + 8
        title = ""
        title += Color.colorify("{:{padd}<{width}}[ ".format("",
                                                            width=self.tty_columns - trail_len,
                                                            padd=horizontal_line),
                               attrs=line_color)
        title += Color.colorify(m, msg_color)
        title += Color.colorify(" ]{:{padd}<4}".format("", padd=horizontal_line),
                               attrs=line_color)
        print(title)
        return

    def context_regs(self):
        self.context_title("registers")

        if self.get_setting("show_registers_raw") == False:
            gdb.execute("registers")
            return

        l = max(map(len, current_arch.all_registers))
        l += 5
        l += 16 if is_elf64() else 8
        nb = get_terminal_size()[1]//l
        i = 1
        line = ""

        for reg in current_arch.all_registers:
            try:
                r = gdb.parse_and_eval(reg)
                if r.type.code == gdb.TYPE_CODE_VOID:
                    continue

                new_value_type_flag = (r.type.code == gdb.TYPE_CODE_FLAGS)
                new_value = long(r)

            except (gdb.MemoryError, gdb.error):
                # If this exception is triggered, it means that the current register
                # is corrupted. Just use the register "raw" value (not eval-ed)
                new_value = get_register_ex(reg)
                new_value_type_flag = False

            except:
                new_value = 0

            old_value = self.old_registers[reg] if reg in self.old_registers else 0x00

            line += "{:s}  ".format (Color.greenify(reg))
            if new_value_type_flag:
                line += "{:s} ".format (str(new_value))
            else:
                new_value = align_address(new_value)
                old_value = align_address(old_value)
                if new_value == old_value:
                    line += "{:s} ".format (format_address(new_value))
                else:
                    line += "{:s} ".format (Color.colorify(format_address(new_value), attrs="bold red"))

            if (i % nb == 0) :
                print(line)
                line = ""
            i += 1

        if len(line) > 0:
            print(line)

        print("Flags: {:s}".format(current_arch.flag_register_to_human()))
        return

    def context_stack(self):
        self.context_title("stack")

        show_raw = self.get_setting("show_stack_raw")
        nb_lines = self.get_setting("nb_lines_stack")

        try:
            sp = current_arch.sp
            if show_raw == True:
                mem = read_memory(sp, 0x10 * nb_lines)
                print(hexdump(mem, base=sp))
            else:
                gdb.execute("dereference {:#x} {:d}".format (sp, nb_lines))

        except gdb.MemoryError:
            err("Cannot read memory from $SP (corrupted stack pointer?)")

        return

    def context_code(self):
        nb_insn = self.get_setting("nb_lines_code")
        use_capstone = self.has_setting("use_capstone") and self.get_setting("use_capstone")
        pc = current_arch.pc

        arch = get_arch().lower()
        if is_arm_thumb():
            arch += ":thumb"
            pc   += 1

        self.context_title("code:{}".format(arch))

        try:
            if use_capstone:
                CapstoneDisassembleCommand.disassemble(pc, nb_insn)
                return

            disassembled_lines = gef_disassemble(pc, nb_insn)
            for addr, content in disassembled_lines:
                insn = "{:#x} {:s}".format (addr,content)
                line = []
                m = "{}    {}".format(format_address(addr), content)
                if addr < pc:
                    line += Color.grayify(m)
                elif addr == pc:
                    line += Color.colorify("{:s}  {:s}$pc".format (m, left_arrow), attrs="bold red")

                    if current_arch.is_conditional_branch(insn):
                        is_taken, reason = current_arch.is_branch_taken(insn)
                        if is_taken:
                            reason = "[Reason: {:s}]".format (reason) if len(reason) else ""
                            line += Color.colorify("\tTAKEN {:s}".format (reason), attrs="bold green")
                        else:
                            reason = "[Reason: !({:s})]".format (reason) if len(reason) else ""
                            line += Color.colorify("\tNOT taken {:s}".format (reason), attrs="bold red")

                else:
                    line += m

                print("".join(line))

        except gdb.MemoryError:
            err("Cannot disassemble from $PC")
        return

    def context_source(self):
        try:
            pc = current_arch.pc
            symtabline = gdb.find_pc_line(pc)
            symtab = symtabline.symtab
            line_num = symtabline.line - 1     # we substract one because line number returned by gdb start at 1
            if not symtab.is_valid():
                return

            fpath = symtab.fullname()
            with open(fpath, "r") as f:
                lines = [l.rstrip() for l in f.readlines()]

        except Exception as e:
            return

        nb_line = self.get_setting("nb_lines_code")
        title = "source:{0:s}+{1:d}".format(symtab.filename, line_num + 1)
        self.context_title(title)

        for i in range(line_num - nb_line + 1, line_num + nb_line):
            if i < 0:
                continue

            if i < line_num:
                print(Color.grayify("{:4d}\t {:s}".format(i + 1, lines[i],)))

            if i == line_num:
                extra_info = self.get_pc_context_info(pc, lines[i])
                print(Color.colorify("{:4d}\t {:s} \t\t {:s} $pc\t".format(i + 1, lines[i], left_arrow,), attrs="bold red") + extra_info)

            if i > line_num:
                try:
                    print("{:4d}\t {:s}".format (i + 1, lines[i],))
                except IndexError:
                    break
        return

    def get_pc_context_info(self, pc, line):
        try:
            current_block = gdb.block_for_pc(pc)
            if not current_block.is_valid(): return ""
            m = []
            for sym in current_block:
                if not sym.is_function and sym.name in line:
                    key = sym.name
                    val = gdb.parse_and_eval(sym.name)
                    if val.type.code in (gdb.TYPE_CODE_PTR, gdb.TYPE_CODE_ARRAY):
                        addr = long(val.address)
                        addrs = DereferenceCommand.dereference_from(addr)
                        if len(addrs) > 2:
                            addrs = [addrs[0], "[...]", addrs[-1]]

                        f = " {:s} ".format(right_arrow)
                        val = f.join(addrs)
                    elif val.type.code == gdb.TYPE_CODE_INT:
                        val = hex(long(val))
                    else:
                        continue

                    found = any([k == key for (k,v) in m])
                    if not found:
                        m.append((key, val))

            if len(m) > 0:
                return "; " + ", ".join(["{:s}={:s}".format(Color.yellowify(a),b) for (a,b) in m])
        except Exception as e:
            pass
        return ""

    def context_trace(self):
        self.context_title("trace")

        nb_backtrace = self.get_setting("nb_lines_backtrace")
        orig_frame = current_frame = gdb.selected_frame()
        i = 0

        # backward compat for gdb (gdb < 7.10)
        if not hasattr(gdb, "FrameDecorator"):
            gdb.execute("backtrace {:d}".format(nb_backtrace))
            return

        while current_frame:
            current_frame.select()
            if not current_frame.is_valid():
                continue

            pc = current_frame.pc()
            name = current_frame.name()
            items = []
            items.append("RetAddr: {:#x}".format(pc))
            if name:
                frame_args = gdb.FrameDecorator.FrameDecorator(current_frame).frame_args() or []
                m = "Name: {:s}(".format (Color.greenify(name))
                m += ",".join(["{!s}={!s}".format (x.sym, x.sym.value(current_frame)) for x in frame_args])
                m += ")"
                items.append(m)

            print("[{:s}] {:s}".format (Color.colorify("#{:d}".format(i), "bold pink"),
                                        ", ".join(items)))
            current_frame = current_frame.older()
            i += 1
            nb_backtrace -= 1
            if nb_backtrace == 0:
                break

        orig_frame.select()
        return

    def context_threads(self):
        def reason():
            res = gdb.execute("info program", to_string=True).splitlines()
            if len(res) == 0:
                return ""

            for line in res:
                line = line.strip()
                if line.startswith("It stopped with signal "):
                    return line.replace("It stopped with signal ", "").split(",", 1)[0]
                if  line == "The program being debugged is not being run.":
                    return "STOPPED"
                if line == "It stopped at a breakpoint that has since been deleted.":
                    return "TEMPORARY BREAKPOINT"
                if line.startswith("It stopped at breakpoint "):
                    return "BREAKPOINT"
                if line == "It stopped after being stepped.":
                    return "SINGLE STEP"

            return "UNKNOWN"

        self.context_title("threads")

        threads = gdb.selected_inferior().threads()
        if len(threads) == 0:
            warn("No thread selected")
            return

        i = 0
        for thread in threads:
            line = """[{:s}] Id {:d}, Name: "{:s}", """.format(Color.colorify("#{:d}".format(i), attrs="bold pink"),
                                                               thread.num, thread.name or "")
            if thread.is_running():
                line += Color.colorify("running", attrs="bold green")
            elif thread.is_stopped():
                line += Color.colorify("stopped", attrs="bold red")
                line += ", reason: {}".format(Color.colorify(reason(), attrs="bold pink"))
            elif thread.is_exited():
                line += Color.colorify("exited", attrs="bold yellow")
            print(line)
            i += 1
        return

    def update_registers(self, event):
        for reg in current_arch.all_registers:
            try:
                self.old_registers[reg] = get_register(reg)
            except:
                self.old_registers[reg] = 0
        return



def disable_context():
    __config__["context.enable"][0] = False
    return


def enable_context():
    __config__["context.enable"][0] = True
    return


class HexdumpCommand(GenericCommand):
    """Display arranged hexdump (according to architecture endianness) of memory range."""

    _cmdline_ = "hexdump"
    _syntax_  = "{:s} (qword|dword|word|byte) LOCATION L[SIZE] [UP|DOWN]".format(_cmdline_)


    def do_invoke(self, argv):
        self.usage()
        return

    @if_gdb_running
    def _invoke(self, fmt, argv):
        argc = len(argv)
        if argc < 1:
            self.usage()
            return

        read_from = align_address(long(gdb.parse_and_eval(argv[0])))
        read_len = 10
        up_to_down = True

        if argc >= 2:
            for arg in argv[1:]:
                if arg.startswith("L") or arg.startswith("l"):
                    if arg[1:].isdigit():
                        read_len = long(arg[1:])
                        continue

                if arg in ("UP", "Up", "up"):
                    up_to_down = True
                    continue

                if arg in ("DOWN", "Down", "down"):
                    up_to_down = False
                    continue

        if fmt == "x":
            mem = read_memory(read_from, read_len)
            lines = hexdump(mem, base=read_from).split("\n")
        else:
            lines = self._hexdump(read_from, read_len, fmt)

        if not up_to_down:
            lines.reverse()

        print("\n".join(lines))
        return


    def _hexdump(self, start_addr, length, arrange_as):
        elf = get_elf_headers()
        if elf is None:
            return
        endianness = "<" if elf.e_endianness == 0x01 else ">"
        i = 0

        formats = {
            "q": ("Q", 8),
            "d": ("I", 4),
            "w": ("H", 2),
        }
        r, l = formats[arrange_as]
        fmt_str = "#x+%.4x {:s} %#.{:s}x".format(vertical_line, str(l * 2))
        fmt_pack = endianness + r
        lines = []

        while i < length:
            cur_addr = start_addr + i * l
            mem = read_memory(cur_addr, l)
            val = struct.unpack(fmt_pack, mem)[0]
            lines.append(fmt_str % (start_addr, i * l, val))
            i += 1

        return lines


class HexdumpQwordCommand(HexdumpCommand):
    """
    Display location as QWORD
    """
    _cmdline_ = "hexdump qword"
    _syntax_  = "{:s} LOCATION L[SIZE] [UP|DOWN]".format (_cmdline_)
    _aliases_ = ["dq",]

    def do_invoke(self, argv):
        self._invoke("q", argv)
        return


class HexdumpDwordCommand(HexdumpCommand):
    """
    Display location as DWORD
    """
    _cmdline_ = "hexdump dword"
    _syntax_  = "{:s} LOCATION L[SIZE] [UP|DOWN]".format (_cmdline_)
    _aliases_ = ["dd",]

    def do_invoke(self, argv):
        self._invoke("d", argv)
        return


class HexdumpWordCommand(HexdumpCommand):
    """
    Display location as WORD
    """
    _cmdline_ = "hexdump word"
    _syntax_  = "{:s} LOCATION L[SIZE] [UP|DOWN]".format (_cmdline_)
    _aliases_ = ["dw",]

    def do_invoke(self, argv):
        self._invoke("w", argv)
        return


class HexdumpByteCommand(HexdumpCommand):
    """
    Display location as bytes
    """
    _cmdline_ = "hexdump byte"
    _syntax_  = "{:s} LOCATION L[SIZE] [UP|DOWN]".format (_cmdline_)
    _aliases_ = ["dc",]

    def do_invoke(self, argv):
        self._invoke("x", argv)
        return


class DereferenceCommand(GenericCommand):
    """Dereference recursively an address and display information"""

    _cmdline_ = "dereference"
    _syntax_  = "{:s} [LOCATION] [NB]".format (_cmdline_)
    _aliases_ = ["telescope", "dps",]


    def __init__(self):
        super(DereferenceCommand, self).__init__(complete=gdb.COMPLETE_LOCATION, prefix=False)
        self.add_setting("max_recursion", 7, "Maximum level of pointer recursion")
        return


    @if_gdb_running
    def do_invoke(self, argv):
        if len(argv) < 1:
            err("Missing location.")
            return

        memalign = get_memory_alignment()
        offset = 0
        regs = [(k.strip(), get_register_ex(k)) for k in current_arch.all_registers]
        sep = " {:s} ".format(right_arrow)

        def _pprint_dereferenced(addr, off):
            offset = off * memalign
            current_address = align_address(addr + offset)
            addrs = DereferenceCommand.dereference_from(current_address)
            l  = ""
            addr_l = format_address(long(addrs[0], 16))
            l += "{:s}{:s}+{:#04x}: {:s}".format(Color.colorify(addr_l, attrs="bold green"),
                                                 vertical_line, offset,
                                                 sep.join(addrs[1:]))

            values = []
            for regname, regvalue in regs:
                if current_address == regvalue:
                    values.append(regname)

            if len(values) > 0:
                m = "\t{:s}{:s}".format(left_arrow, ", ".join(list(values)))
                l += Color.colorify(m, attrs="bold green")

            offset += memalign
            return l

        nb = int(argv[1]) if len(argv) == 2 and argv[1].isdigit() else 1
        start_address = align_address(long(gdb.parse_and_eval(argv[0])))

        for i in range(0, nb):
            print(_pprint_dereferenced(start_address, i))
        return


    @staticmethod
    def dereference_from(addr):
        if not is_alive():
            return [format_address(addr),]

        prev_addr_value = None
        max_recursion = max(int(__config__["dereference.max_recursion"][0]), 1)
        value = align_address(long(addr))
        addr = lookup_address(value)
        if not addr.valid or addr.value == 0x00:
            return [format_address(addr.value),]

        msg = []

        while max_recursion:
            if addr.value == prev_addr_value:
                msg.append("[loop detected]")
                break

            msg.append(format_address(addr.value))

            prev_addr_value = addr.value
            max_recursion -= 1

            # can we derefence more ?
            deref = addr.dereference()
            new_addr = lookup_address(deref)
            if new_addr.valid:
                addr = new_addr
                continue

            # otherwise try to parse the value
            if addr.section:
                if addr.section.is_executable() and addr.is_in_text_segment():
                    cmd = gdb.execute("x/1i {:#x}".format(addr.value), to_string=True).replace("=>", "")
                    # GDB bug
                    # sometimes on some archs, GDB will return 2 (or more) insns when given x/1i @addr
                    # we address that bug by ensuring that only 1 line is given
                    cmd = cmd.splitlines()[0]

                    (_, _, mnemo, operands)  = gef_parse_gdb_instruction(cmd)
                    ops = ", ".join(operands)
                    insn = " ".join([mnemo, ops])
                    msg.append(Color.redify(insn))
                    break

                elif addr.section.permission.value & Permission.READ:
                    if is_readable_string(addr.value):
                        s = read_cstring_from_memory(addr.value)
                        if len(s) < get_memory_alignment():
                            txt = '{:s} ("{:s}"?)'.format(format_address(deref), Color.greenify(s))
                        elif len(s) >= 50:
                            txt = Color.greenify('"{:s}[...]"'.format(s[:50]))
                        else:
                            txt = Color.greenify('"{:s}"'.format(s))

                        msg.append(txt)
                        break

            # if not able to parse cleanly, simply display and break
            msg.append("{:#x}".format(long(deref) & 0xffffffffffffffff))
            break

        return msg


class ASLRCommand(GenericCommand):
    """View/modify GDB ASLR behavior."""

    _cmdline_ = "aslr"
    _syntax_  = "{:s} (on|off)".format(_cmdline_)

    def do_invoke(self, argv):
        argc = len(argv)

        if argc == 0:
            ret = gdb.execute("show disable-randomization", to_string=True)
            i = ret.find("virtual address space is ")
            if i < 0:
                return

            msg = "ASLR is currently "
            if ret[i + 25:].strip() == "on.":
                msg += Color.redify("disabled")
            else:
                msg += Color.greenify("enabled")

            print(msg)
            return

        elif argc == 1:
            if argv[0] == "on":
                info("Enabling ASLR")
                gdb.execute("set disable-randomization off")
                return
            elif argv[0] == "off":
                info("Disabling ASLR")
                gdb.execute("set disable-randomization on")
                return

            warn("Invalid command")

        self.usage()
        return


class ResetCacheCommand(GenericCommand):
    """Reset cache of all stored data."""

    _cmdline_ = "reset-cache"
    _syntax_  = _cmdline_

    def do_invoke(self, argv):
        reset_all_caches()
        return


class VMMapCommand(GenericCommand):
    """Display virtual memory mapping"""

    _cmdline_ = "vmmap"
    _syntax_  = "{:s}".format (_cmdline_)

    @if_gdb_running
    def do_invoke(self, argv):
        vmmap = get_process_maps()
        if vmmap is None or len(vmmap) == 0:
            err("No address mapping information found")
            return

        headers = [Color.colorify(x, attrs="blue bold") for x in ["Start", "End", "Offset", "Perm", "Path"]]
        if is_elf64():
            print("{:<31s} {:<31s} {:<31s} {:<4s} {:s}".format (*headers))
        else:
            print("{:<23s} {:<23s} {:<23s} {:<4s} {:s}".format (*headers))

        for entry in vmmap:
            l = []
            l.append(format_address(entry.page_start))
            l.append(format_address(entry.page_end))
            l.append(format_address(entry.offset))

            if entry.permission.value == (Permission.READ|Permission.WRITE|Permission.EXECUTE) :
                l.append(Color.colorify(str(entry.permission), attrs="blink bold red"))
            else:
                l.append(str(entry.permission))

            l.append(entry.path)
            print(" ".join(l))
        return


class XFilesCommand(GenericCommand):
    """Shows all libraries (and sections) loaded by binary (Truth is out there)."""

    _cmdline_ = "xfiles"
    _syntax_  = "{:s} [name]".format(_cmdline_)

    @if_gdb_running
    def do_invoke(self, args):
        name = None if len(args) == 0 else args[0]
        formats = {"Start": "{:{align}20s}",
                   "End":   "{:{align}20s}",
                   "Name":  "{:{align}30s}",
                   "File":  "{:s}",
                  }
        args = ("Start", "End", "Name", "File")
        f = " ".join([formats[k] for k in args])
        print(f.format(*args, align="^"))

        for xfile in get_info_files():
            if name is not None and xfile.name != name:
                continue

            l= ""
            l += formats["Start"].format(format_address(xfile.zone_start), align=">")
            l += formats["End"].format(format_address(xfile.zone_end), align=">")
            l += formats["Name"].format(xfile.name, align="^")
            l += formats["File"].format(xfile.filename, align="<")
            print(l)
        return


class XAddressInfoCommand(GenericCommand):
    """Get virtual section information for specific address"""

    _cmdline_ = "xinfo"
    _syntax_  = "{:s} LOCATION".format(_cmdline_)


    def __init__(self):
        super(XAddressInfoCommand, self).__init__(complete=gdb.COMPLETE_LOCATION)
        return

    @if_gdb_running
    def do_invoke (self, argv):
        if len(argv) < 1:
            err ("At least one valid address must be specified")
            self.usage()
            return

        for sym in argv:
            try:
                addr = align_address(parse_address(sym))
                print(titlify("xinfo: {:#x}".format(addr)))
                self.infos(addr)

            except gdb.error as gdb_err:
                err("{:s}".format (gdb_err))
        return


    def infos(self, address):
        addr = lookup_address(address)
        if not addr.valid:
            warn("Cannot reach {:#x} in memory space".format (address))
            return

        sect = addr.section
        info = addr.info

        if sect:
            print("Found {:s}".format (format_address(addr.value)))
            print("Page: {:s} {:s} {:s} (size={:#x})".format (format_address(sect.page_start),
                                                               right_arrow,
                                                               format_address(sect.page_end),
                                                               sect.page_end-sect.page_start))
            print("Permissions: {:s}".format (str(sect.permission)))
            print("Pathname: {:s}".format (sect.path))
            print("Offset (from page): +{:#x}".format (addr.value-sect.page_start))
            print("Inode: {:s}".format (sect.inode))

        if info:
            print("Segment: {:s} ({:s}-{:s})".format (info.name,
                                                      format_address(info.zone_start),
                                                      format_address(info.zone_end)))
        return


class XorMemoryCommand(GenericCommand):
    """XOR a block of memory."""

    _cmdline_ = "xor-memory"
    _syntax_  = "{:s} <display|patch> <address> <size_to_read> <xor_key> ".format (_cmdline_)


    def do_invoke(self, argv):
        if len(argv) == 0:
            err("Missing subcommand <display|patch>")
            self.usage()
        return


class XorMemoryDisplayCommand(GenericCommand):
    """Display a block of memory by XOR-ing each key with a key."""

    _cmdline_ = "xor-memory display"
    _syntax_  = "{:s} <address> <size_to_read> <xor_key> [-i]".format (_cmdline_)

    @if_gdb_running
    def do_invoke(self, argv):
        if len(argv) not in (3, 4):
            self.usage()
            return

        address = long(gdb.parse_and_eval(argv[0]))
        length = long(argv[1], 0)
        key = argv[2]
        show_as_instructions = True if len(argv) == 4 and argv[3] == "-i" else False
        block = read_memory(address, length)
        info("Displaying XOR-ing {:#x}-{:#x} with {:s}".format (address, address + len(block), repr(key)))

        print(titlify("Original block"))
        if show_as_instructions:
            CapstoneDisassembleCommand.disassemble(address, -1, code=block)
        else:
            print(hexdump(block, base=address))


        print(titlify("XOR-ed block"))
        xored = XOR(block, key)
        if show_as_instructions:
            CapstoneDisassembleCommand.disassemble(address, -1, code=xored)
        else:
            print(hexdump(xored, base=address))
        return


class XorMemoryPatchCommand(GenericCommand):
    """Patch a block of memory by XOR-ing each key with a key."""

    _cmdline_ = "xor-memory patch"
    _syntax_  = "{:s} <address> <size_to_read> <xor_key>".format (_cmdline_)

    @if_gdb_running
    def do_invoke(self, argv):
        if len(argv) != 3:
            self.usage()
            return

        address = parse_address(argv[0])
        length = long(argv[1], 0)
        key = argv[2]
        block = read_memory(address, length)
        info("Patching XOR-ing {:#x}-{:#x} with '{:s}'".format(address, address + len(block), key))

        xored_block = XOR(block, key)
        write_memory(address, xored_block, length)
        return


class TraceRunCommand(GenericCommand):
    """Create a runtime trace of all instructions executed from $pc to LOCATION specified."""

    _cmdline_ = "trace-run"
    _syntax_  = "{:s} LOCATION [MAX_CALL_DEPTH]".format (_cmdline_)


    def __init__(self):
        super(TraceRunCommand, self).__init__(self._cmdline_, complete=gdb.COMPLETE_LOCATION)
        self.add_setting("max_tracing_recursion", 1, "Maximum depth of tracing")
        self.add_setting("tracefile_prefix", "./gef-trace-", "Specify the tracing output file prefix")
        return

    @if_gdb_running
    def do_invoke(self, argv):
        if len(argv) not in (1, 2):
            self.usage()
            return

        if len(argv) == 2 and argv[1].isdigit():
            depth = long(argv[1])
        else:
            depth = 1

        try:
            loc_start   = current_arch.pc
            loc_end     = long(gdb.parse_and_eval(argv[0]))
        except gdb.error as e:
            err("Invalid location: {:s}".format(e))
            return

        self.trace(loc_start, loc_end, depth)
        return


    def get_frames_size(self):
        n = 0
        f = gdb.newest_frame()
        while f:
            n += 1
            f = f.older()
        return n


    def trace(self, loc_start, loc_end, depth):
        info("Tracing from {:#x} to {:#x} (max depth={:d})".format (loc_start, loc_end,depth))
        logfile = "{:s}{:#x}-{:#x}.txt".format(self.get_setting("tracefile_prefix"), loc_start, loc_end)

        enable_redirect_output(to_file=logfile)
        disable_context()

        self._do_trace(loc_start, loc_end, depth)

        enable_context()
        disable_redirect_output()

        ok("Done, logfile stored as '{:s}'".format(logfile))
        info("Hint: import logfile with `ida_color_gdb_trace.py` script in IDA to visualize path")
        return


    def _do_trace(self, loc_start, loc_end, depth):
        loc_old = 0
        loc_cur = loc_start
        frame_count_init = self.get_frames_size()

        print("#")
        print("# Execution tracing of {:s}".format (get_filepath()))
        print("# Start address: {:s}".format (format_address(loc_start)))
        print("# End address: {:s}".format (format_address(loc_end)))
        print("# Recursion level: {:d}".format (depth))
        print("# automatically generated by gef.py")
        print("#\n")

        while loc_cur != loc_end:
            try:
                delta = self.get_frames_size() - frame_count_init

                if delta <= depth :
                    gdb.execute("stepi")
                else:
                    gdb.execute("finish")

                loc_cur = current_arch.pc
                gdb.flush()

            except Exception as e:
                print("#")
                print("# Execution interrupted at address {:s}".format(format_address(loc_cur)))
                print("# Exception: {:s}".format(e))
                print("#\n")
                break

        return


class PatternCommand(GenericCommand):
    """This command will create or search a De Bruijn cyclic pattern to facilitate
    determining the offset in memory. The algorithm used is the same as the one
    used by pwntools, and can therefore be used in conjunction.
    """

    _cmdline_ = "pattern"
    _syntax_  = "{:s} (create|search) <args>".format(_cmdline_)

    def __init__(self, *args, **kwargs):
        super(PatternCommand, self).__init__()
        self.add_setting("length", 1024, "Initial length of a cyclic buffer to generate")
        return

    def do_invoke(self, argv):
        self.usage()
        return


class PatternCreateCommand(GenericCommand):
    """Cyclic pattern generation"""

    _cmdline_ = "pattern create"
    _syntax_  = "{:s} [SIZE]".format (_cmdline_)


    def do_invoke(self, argv):
        if len(argv) == 1:
            if not argv[0].isdigit():
                err("Invalid size")
                return
            __config__["pattern.length"][0] = long(argv[0])
        elif len(argv) > 1:
            err("Invalid syntax")
            return

        size = __config__.get("pattern.length", 1024)[0]
        info("Generating a pattern of {:d} bytes".format(size))
        patt = generate_cyclic_pattern(size).decode("utf-8")
        if size < 1024:
            print(patt)

        var_name = gef_convenience('"{:s}"'.format(patt))
        ok("Saved as '{:s}'".format (var_name))
        return


class PatternSearchCommand(GenericCommand):
    """Cyclic pattern search"""

    _cmdline_ = "pattern search"
    _syntax_  = "{:s} PATTERN [SIZE]".format(_cmdline_)


    def do_invoke(self, argv):
        if len(argv) not in (1, 2):
            self.usage()
            return

        if len(argv) == 2:
            if not argv[0].isdigit():
                err("Invalid size")
                return
            size = long(argv[1])
        else:
            size = __config__.get("pattern.length", 1024)[0]

        pattern = argv[0]
        info("Searching '{:s}'".format(pattern))
        self.search(pattern, size)
        return

    def search(self, pattern, size):
        try:
            addr = long(gdb.parse_and_eval(pattern))
            if get_memory_alignment(in_bits=True) == 32:
                pattern_be = struct.pack(">I", addr)
                pattern_le = struct.pack("<I", addr)
            else:
                pattern_be = struct.pack(">Q", addr)
                pattern_le = struct.pack("<Q", addr)
        except gdb.error:
            err("Incorrect pattern")
            return

        buf = generate_cyclic_pattern(size)
        found = False

        off = buf.find(pattern_le)
        if off >= 0:
            ok("Found at offset {:d} (little-endian search) {:s}".format(off, Color.colorify("likely", attrs="bold red") if is_little_endian() else ""))
            found = True

        off = buf.find(pattern_be)
        if off >= 0:
            ok("Found at offset {:d} (big-endian search) {:s}".format(off, Color.colorify("likely", attrs="bold green") if is_big_endian() else ""))
            found = True

        if not found:
            err("Pattern not found")
        return


class ChecksecCommand(GenericCommand):
    """Checksec.sh (http://www.trapkit.de/tools/checksec.html) port."""

    _cmdline_ = "checksec"
    _syntax_  = "{:s} (filename)".format(_cmdline_)


    def __init__(self):
        super(ChecksecCommand, self).__init__(complete=gdb.COMPLETE_FILENAME)
        return

    def pre_load(self):
        which("readelf")
        return

    def do_invoke(self, argv):
        argc = len(argv)

        if argc == 0:
            filename = get_filepath()
            if filename is None:
                warn("No executable/library specified")
                return

        elif argc == 1:
            filename = argv[0]

        else:
            self.usage()
            return

        info("{:s} for '{:s}'".format(self._cmdline_, filename))
        checksec(filename, "all", True)
        return


class FormatStringSearchCommand(GenericCommand):
    """Exploitable format-string helper: this command will set up specific breakpoints
    at well-known dangerous functions (printf, snprintf, etc.), and check if the pointer
    holding the format string is writable, and therefore susceptible to format string
    attacks if an attacker can control its content."""
    _cmdline_ = "format-string-helper"
    _syntax_ = "{:s}".format(_cmdline_)
    _aliases_ = ["fmtstr-helper",]


    def do_invoke(self, argv):
        dangerous_functions = {
            "printf": 0,
            "sprintf": 1,
            "fprintf": 1,
            "snprintf": 2,
            "vsnprintf": 2,
        }

        enable_redirect_output("/dev/null")

        for func_name, num_arg in dangerous_functions.items():
            FormatStringBreakpoint(func_name, num_arg)

        disable_redirect_output()
        ok("Enabled {:d} FormatStringBreakpoint".format(len(dangerous_functions.keys())))
        return


class GefCommand(gdb.Command):
    """GEF main command: view all new commands by typing `gef`"""

    _cmdline_ = "gef"
    _syntax_  = "{:s} (help|missing|config|save|restore|set|run)".format(_cmdline_)

    def __init__(self):
        super(GefCommand, self).__init__(GefCommand._cmdline_,
                                         gdb.COMMAND_SUPPORT,
                                         gdb.COMPLETE_NONE,
                                         True)

        __config__["gef.no_color"] = [False, bool, "Disable colors in gef"]
        __config__["gef.follow_child"] = [True, bool, "Automatically set GDB to follow child when forking"]
        __config__["gef.readline_compat"] = [False, bool, "Workaround for readline SOH/ETX issue (SEGV)"]
        __config__["gef.debug"] = [False, bool, "Enable debug mode for gef"]
        __config__["gef.autosave_breakpoints_file"] = ["", str, "Automatically save and restore breakpoints"]

        self.classes = [ResetCacheCommand,
                        XAddressInfoCommand,
                        XorMemoryCommand, XorMemoryDisplayCommand, XorMemoryPatchCommand,
                        FormatStringSearchCommand,
                        TraceRunCommand,
                        PatternCommand, PatternSearchCommand, PatternCreateCommand,
                        ChecksecCommand,
                        VMMapCommand,
                        XFilesCommand,
                        ASLRCommand,
                        DereferenceCommand,
                        HexdumpCommand, HexdumpQwordCommand, HexdumpDwordCommand, HexdumpWordCommand, HexdumpByteCommand,
                        CapstoneDisassembleCommand,
                        ContextCommand,
                        EntryPointBreakCommand,
                        ElfInfoCommand,
                        ProcessListingCommand,
                        AssembleCommand,
                        FileDescriptorCommand,
                        ROPgadgetCommand,
                        RopperCommand,
                        ShellcodeCommand, ShellcodeSearchCommand, ShellcodeGetCommand,
                        DetailRegistersCommand,
                        SolveKernelSymbolCommand,
                        GlibcHeapCommand, GlibcHeapArenaCommand, GlibcHeapChunkCommand, GlibcHeapBinsCommand, GlibcHeapFastbinsYCommand, GlibcHeapUnsortedBinsCommand, GlibcHeapSmallBinsCommand, GlibcHeapLargeBinsCommand,
                        NopCommand,
                        RemoteCommand,
                        UnicornEmulateCommand,
                        ChangePermissionCommand,
                        FlagsCommand,
                        SearchPatternCommand,
                        IdaInteractCommand,
                        ProcessIdCommand,
                        ChangeFdCommand,
                        RetDecCommand,
                        PCustomCommand,

                        # add new commands here
                        # when subcommand, main command must be placed first
                        ]

        self.__cmds = [(x._cmdline_, x) for x in self.classes]
        self.__loaded_cmds = []
        self.load()

        # loading GEF sub-commands
        GefHelpCommand(self.__loaded_cmds)
        GefConfigCommand(self.loaded_command_names)
        GefSaveCommand()
        GefRestoreCommand()
        GefMissingCommand()
        GefSetCommand()
        GefRunCommand()

        # restore saved settings (if any)
        if os.access(GEF_RC, os.R_OK):
            gdb.execute("gef restore")

        # restore the follow-fork-mode policy
        if __config__.get("gef.follow_child")[0]:
            gdb.execute("set follow-fork-mode child")
        else:
            gdb.execute("set follow-fork-mode parent")

        # restore the autosave/autoreload breakpoints policy (if any)
        bkp_fname = __config__.get("gef.autosave_breakpoints_file")[0]
        if bkp_fname and len(bkp_fname)>0:
            # restore if existing
            if os.access(bkp_fname, os.R_OK):
                gdb.execute("source {:s}".format(bkp_fname))

            # add hook for autosave breakpoints on quit command
            source = [
                "define hook-quit",
                " save breakpoints {:s}".format(bkp_fname),
                "end"
            ]
            gef_execute_gdb_script("\n".join(source) + "\n")

        return


    @property
    def loaded_command_names(self):
        return [x[0] for x in self.__loaded_cmds]


    def invoke(self, args, from_tty):
        gdb.execute("gef help")
        return


    def load(self, mod=None):
        """
        Load all the commands defined by GEF into GDB.
        If a configuration file is found, the settings are restored.
        """
        global __loaded__, __missing__

        __loaded__ = []
        __missing__ = {}
        nb_missing = 0

        def is_loaded(x):
            return any(filter(lambda u: x == u[0], __loaded__))

        for (cmd, class_name) in self.__cmds:
            try:
                if " " in cmd:
                    # if subcommand, check root command is loaded
                    root = cmd.split(" ", 1)[0]
                    if not is_loaded(root):
                        continue

                __loaded__.append((cmd, class_name, class_name()))

                if hasattr(class_name, "_aliases_"):
                    aliases = getattr(class_name, "_aliases_")
                    for alias in aliases:
                        GefAlias(alias, cmd)

            except Exception as reason:
                __missing__[cmd] = reason
                nb_missing += 1

        self.__loaded_cmds = sorted(__loaded__, key=lambda x: x[1]._cmdline_)

        print("{:s} for {:s} ready, type `{:s}' to start, `{:s}' to configure".format(Color.greenify("GEF"),
                                                                                      get_os(),
                                                                                      Color.colorify("gef",attrs="underline yellow"),
                                                                                      Color.colorify("gef config", attrs="underline pink")))

        ver = "{:d}.{:d}".format (sys.version_info.major, sys.version_info.minor)
        nb_cmds = len(__loaded__)
        print("{:s} commands loaded for GDB {:s} using Python engine {:s}".format(Color.colorify(str(nb_cmds), attrs="bold green"),
                                                                                  Color.colorify(gdb.VERSION, attrs="bold yellow"),
                                                                                  Color.colorify(ver, attrs="bold red")))

        if nb_missing > 0:
            warn("{:s} commands could not be loaded, run `{:s}` to know why.".format(Color.colorify(str(nb_missing), attrs="bold red"),
                                                                                     Color.colorify("gef missing", attrs="underline pink")))
        return


class GefHelpCommand(gdb.Command):
    """GEF help sub-command."""
    _cmdline_ = "gef help"
    _syntax_  = _cmdline_

    def __init__(self, commands, *args, **kwargs):
        super(GefHelpCommand, self).__init__(GefHelpCommand._cmdline_,
                                             gdb.COMMAND_SUPPORT,
                                             gdb.COMPLETE_NONE,
                                             False)
        self.__doc__ = self.generate_help(commands)
        return

    def invoke(self, args, from_tty):
        print("Syntax:")
        print(self._syntax_)
        print(self.__doc__)
        return

    def generate_help(self, commands):
        d = []
        d.append(titlify("GEF - GDB Enhanced Features"))

        for (cmd, class_name, obj) in commands:
            if " " in cmd:
                # do not print out subcommands in main help
                continue

            doc = class_name.__doc__ if hasattr(class_name, "__doc__") else ""
            doc = "\n                         ".join(doc.split("\n"))

            if hasattr(class_name, "_aliases_"):
                aliases = "(alias: {:s})".format(", ".join(class_name._aliases_))
            else:
                aliases = ""

            msg = "{:<25s} -- {:s} {:s}".format(cmd, Color.greenify(doc), aliases)

            d.append(msg)
        return "\n".join(d)


class GefConfigCommand(gdb.Command):
    """GEF configuration sub-command
    This command will help set/view GEF settingsfor the current debugging session.
    It is possible to make those changes permanent by running `gef save` (refer
    to this command help), and/or restore previously saved settings by running
    `gef restore` (refer help).
    """
    _cmdline_ = "gef config"
    _syntax_  = "{:s} [debug_on|debug_off][setting_name] [setting_value]".format(_cmdline_)

    def __init__(self, loaded_commands, *args, **kwargs):
        super(GefConfigCommand, self).__init__(GefConfigCommand._cmdline_,
                                               gdb.COMMAND_SUPPORT,
                                               prefix=False)
        self.loaded_commands = loaded_commands
        return

    def invoke(self, args, from_tty):
        argv = gdb.string_to_argv(args)
        argc = len(argv)

        if not (0 <= argc <= 2):
            err("Invalid number of arguments")
            return

        if argc == 0:
            print(titlify("GEF configuration settings"))
            self.print_settings()
            return

        if argc == 1:
            plugin_name = argv[0]
            print(titlify("GEF configuration setting: {:s}".format(plugin_name)))
            self.print_setting(plugin_name)
            return

        self.set_setting(argc, argv)
        return

    def print_setting(self, plugin_name):
        res = __config__.get(plugin_name)
        if res is not None:
            _value, _type, desc = res
            print("{:<35s}  ({:<5s}) = {:<50s}   {:s}".format(plugin_name,
                                                              _type.__name__,
                                                              str(_value),
                                                              Color.greenify(desc)))
        return

    def print_settings(self):
        for x in sorted(__config__.keys()):
            self.print_setting(x)
        return

    def set_setting(self, argc, argv):
        if "." not in argv[0]:
            err("Invalid command format")
            return

        plugin_name, setting_name = argv[0].split(".", 1)

        if plugin_name not in self.loaded_commands + ["gef"]:
            err("Unknown plugin '{:s}'".format(plugin_name))
            return

        _curval, _type, _desc = __config__.get(argv[0], [None, None, None])
        if _type == None:
            err("Failed to get '{:s}' config setting".format(argv[0],))
            return

        try:
            if _type == bool:
                _newval = True if argv[1].upper() in ("TRUE", "T", "1") else False
            else:
                _newval = _type(argv[1])

        except:
            err("{} expects type '{}'".format(argv[0], _type.__name__))
            return

        __config__[argv[0]][0] = _newval
        return

    def complete(self, text, word):
        valid_settings = list(__config__.keys())
        valid_settings.sort()

        if len(text) == 0:
            return valid_settings

        completion = []
        for setting in valid_settings:
            if setting.startswith(text):
                completion.append(setting)

        if len(completion) == 1:
            if "." not in text:
                return completion

            choice = completion[0]
            i = choice.find(".") + 1
            return [choice[i:]]

        return completion


class GefSaveCommand(gdb.Command):
    """GEF save sub-command
    Saves the current configuration of GEF to disk (by default in file '~/.gef.rc')
    """
    _cmdline_ = "gef save"
    _syntax_  = _cmdline_

    def __init__(self, *args, **kwargs):
        super(GefSaveCommand, self).__init__(GefSaveCommand._cmdline_,
                                             gdb.COMMAND_SUPPORT,
                                             gdb.COMPLETE_NONE,
                                             False)
        return

    def invoke(self, args, from_tty):
        cfg = configparser.RawConfigParser()
        old_sect = None

        # save the configuration
        for key in sorted(__config__.keys()):
            sect, optname = key.split(".", 1)
            value, type, _ = __config__.get(key, None)

            if old_sect != sect:
                cfg.add_section(sect)
                old_sect = sect

            cfg.set(sect, optname, value)

        # save the aliases
        cfg.add_section("aliases")
        for alias in __aliases__:
            cfg.set("aliases", alias._alias, alias._command)

        with open(GEF_RC, "w") as fd:
            cfg.write(fd)

        ok("Configuration saved to '{:s}'".format(GEF_RC))
        return


class GefRestoreCommand(gdb.Command):
    """GEF restore sub-command
    Loads settings from file '~/.gef.rc' and apply them to the configuration of GEF
    """
    _cmdline_ = "gef restore"
    _syntax_  = _cmdline_

    def __init__(self, *args, **kwargs):
        super(GefRestoreCommand, self).__init__(GefRestoreCommand._cmdline_,
                                                gdb.COMMAND_SUPPORT,
                                                gdb.COMPLETE_NONE,
                                                False)
        return

    def invoke(self, args, from_tty):
        cfg = configparser.ConfigParser()
        cfg.read(GEF_RC)

        if cfg.sections() is None or len(cfg.sections()) == 0:
            return

        for section in cfg.sections():
            if section == "aliases":
                # load the aliases
                for key in cfg.options(section):
                    GefAlias(key, cfg.get(section, key))
                continue

            # load the other options
            for optname in cfg.options(section):
                try:
                    key = "{:s}.{:s}".format(section, optname)
                    old_value, _type, _ = __config__.get(key)
                    new_value = cfg.get(section, optname)
                    if _type == bool:
                        new_value = True if new_value == "True" else False
                    else:
                        new_value = _type(new_value)
                    __config__[key][0] = new_value
                except:
                    pass

        ok("Configuration from '{:s}' restored".format(GEF_RC))
        return


class GefMissingCommand(gdb.Command):
    """GEF missing sub-command
    Display the GEF commands that could not be loaded, along with the reason of why
    they could not be loaded.
    """
    _cmdline_ = "gef missing"
    _syntax_  = _cmdline_

    def __init__(self, *args, **kwargs):
        super(GefMissingCommand, self).__init__(GefMissingCommand._cmdline_,
                                                gdb.COMMAND_SUPPORT,
                                                gdb.COMPLETE_NONE,
                                                False)
        return

    def invoke(self, args, from_tty):
        global __missing__

        missing_commands = __missing__.keys()
        if len(missing_commands) == 0:
            ok("No missing command")
            return

        for missing_command in missing_commands:
            reason = __missing__[missing_command]
            warn("Command `{}` is missing, reason {} {}".format(missing_command, right_arrow, reason))
        return


class GefSetCommand(gdb.Command):
    """Override GDB set commands with the context from GEF.
    """
    _cmdline_ = "gef set"
    _syntax_  = "{:s} [GDB_SET_ARGUMENTS]".format(_cmdline_)

    def __init__(self, *args, **kwargs):
        super(GefSetCommand, self).__init__(GefSetCommand._cmdline_,
                                            gdb.COMMAND_SUPPORT,
                                            gdb.COMPLETE_SYMBOL,
                                            False)
        return

    def invoke(self, args, from_tty):
        args = args.split()
        cmd = ["set", args[0],]
        for p in args[1:]:
            if p.startswith("$_gef"):
                c = gdb.parse_and_eval(p)
                cmd.append(c.string())
            else:
                cmd.append(p)

        gdb.execute(" ".join(cmd))
        return


class GefRunCommand(gdb.Command):
    """Override GDB run commands with the context from GEF.
    Simple wrapper for GDB run command to use arguments set from `gef set args`. """
    _cmdline_ = "gef run"
    _syntax_  = "{:s} [GDB_RUN_ARGUMENTS]".format(_cmdline_)

    def __init__(self, *args, **kwargs):
        super(GefRunCommand, self).__init__(GefRunCommand._cmdline_,
                                            gdb.COMMAND_SUPPORT,
                                            gdb.COMPLETE_FILENAME,
                                            False)
        return

    def invoke(self, args, from_tty):
        if is_alive():
            gdb.execute("continue")
            return

        argv = args.split()
        gdb.execute("gef set args {:s}".format(" ".join(argv)))
        gdb.execute("run")
        return


class GefAlias(gdb.Command):
    """Simple aliasing wrapper because GDB doesn't do what it should.
    """
    def __init__(self, alias, command):
        global __aliases__

        p = command.split()
        if len(p) == 0:
            return

        if len( list( filter(lambda x: x._alias == alias, __aliases__) ) ) > 0:
            return

        self._command = command
        self._alias = alias
        c = command.split()[0]
        r = self.lookup_command(c)
        self.__doc__ = "Alias for '{}'".format(Color.greenify(command))
        if r is not None:
            _name, _class, _instance = r
            self.__doc__ += ": {}".format(_instance.__doc__)

            if hasattr(_instance,  "complete"):
                self.complete = _instance.complete

        super(GefAlias, self).__init__(alias, gdb.COMMAND_NONE)
        __aliases__.append(self)
        return

    def invoke(self, args, from_tty):
        self.dont_repeat()
        gdb.execute("{} {}".format(self._command, args), from_tty=from_tty)
        return

    def lookup_command(self, cmd):
        global __loaded__

        for _name, _class, _instance in __loaded__:
            if cmd == _name:
                return _name, _class, _instance

        return None


class GefAliases(gdb.Command):
    """List all custom aliases."""
    def __init__(self):
        super(GefAliases, self).__init__("aliases", gdb.COMMAND_USER, gdb.COMPLETE_NONE)
        return

    def invoke(self, args, from_tty):
        global __aliases__

        self.dont_repeat()
        ok("Aliases defined:")
        for _alias in __aliases__:
            print("{:30s} {} {}".format(_alias._alias, right_arrow, _alias._command))
        return


class GefTmuxSetup(gdb.Command):
    """Setup a confortable tmux debugging environment."""
    def __init__(self):
        super(GefTmuxSetup, self).__init__("tmux-setup", gdb.COMMAND_USER, gdb.COMPLETE_NONE)
        GefAlias("screen-setup", "tmux-setup")
        return

    def invoke(self, args, from_tty):
        self.dont_repeat()

        tmux = os.getenv("TMUX")
        if tmux is not None and len(tmux)>0:
            self.tmux_setup()
            return

        screen = os.getenv("TERM")
        if screen is not None and screen == "screen":
            self.screen_setup()
            return

        warn("Not in a tmux/screen session")
        return


    def tmux_setup(self):
        """Prepare the tmux environment by vertically splitting the current pane, and
        forcing the context to be redirected there."""
        tmux = which("tmux")
        ok("tmux session found, splitting window...")
        old_ptses = set(os.listdir("/dev/pts"))
        gdb.execute("! {} split-window -h 'clear ; cat'".format(tmux))
        gdb.execute("! {} select-pane -L".format(tmux))
        new_ptses = set(os.listdir("/dev/pts"))
        pty = list(new_ptses - old_ptses)[0]
        pty = "/dev/pts/{}".format(pty)
        ok("Setting `context.redirect` to '{}'...".format(pty))
        gdb.execute("gef config context.redirect {}".format(pty))
        ok("Done!")
        return


    def screen_setup(self):
        """Hackish equivalent of the tmux_setup() function for screen."""
        screen = which("screen")
        sty = os.getenv("STY")
        ok("screen session found, splitting window...")
        fd_script, script_path = tempfile.mkstemp()
        fd_tty, tty_path = tempfile.mkstemp()
        os.close(fd_tty)

        with os.fdopen(fd_script, "w") as f:
            f.write("startup_message off\n")
            f.write("split -v\n")
            f.write("focus right\n")
            f.write("screen /bin/bash -c 'tty > {}; clear; cat'\n".format(tty_path))
            f.write("focus left\n")

        gdb.execute("""! {} -r {} -m -d -X source {}""".format(screen, sty, script_path))
        # artificial delay to make sure `tty_path` is populated
        time.sleep(0.25)
        with open(tty_path, "r") as f:
            pty = f.read().strip()
        ok("Setting `context.redirect` to '{}'...".format(pty))
        gdb.execute("gef config context.redirect {}".format(pty))
        gdb.execute("set height unlimited")
        ok("Done!")
        os.unlink(script_path)
        os.unlink(tty_path)
        return


def __gef_prompt__(current_prompt):
    if __config__.get("gef.readline_compat")[0]:
        return gef_prompt

    if is_alive():
        return gef_prompt_on

    return gef_prompt_off


if __name__  == "__main__":

    # setup prompt
    gdb.prompt_hook = __gef_prompt__

    # setup config
    gdb.execute("set confirm off")
    gdb.execute("set verbose off")
    gdb.execute("set height unlimited")
    gdb.execute("set width unlimited")
    gdb.execute("set step-mode on")
    gdb.execute("set print pretty on")

    # gdb history
    gdb.execute("set history save on")
    gdb.execute("set history filename ~/.gdb_history")

    # gdb input and output bases
    gdb.execute("set input-radix 0x10")
    gdb.execute("set output-radix 0x10")

    try:
        # this will raise a gdb.error unless we're on x86
        # we can safely ignore this
        gdb.execute("set disassembly-flavor intel")
    except gdb.error:
        pass

    # SIGALRM will simply display a message, but gdb won't forward the signal to the process
    gdb.execute("handle SIGALRM print nopass")

    # saving GDB indexes in GEF tempdir
    gef_makedirs(GEF_TEMP_DIR)
    gdb.execute("save gdb-index {}".format(GEF_TEMP_DIR))

    # load GEF
    GefCommand()

    # gdb events configuration
    gdb.events.cont.connect(continue_handler)
    gdb.events.stop.connect(hook_stop_handler)
    gdb.events.new_objfile.connect(new_objfile_handler)
    gdb.events.exited.connect(exit_handler)

    GefAliases()
    GefTmuxSetup()<|MERGE_RESOLUTION|>--- conflicted
+++ resolved
@@ -132,12 +132,7 @@
         print("[-] Failed to get remote gef")
         return 1
 
-<<<<<<< HEAD
-    gef_remote_data = http.read()
     hash_gef_remote = hashlib.sha512(gef_remote_data).digest()
-=======
-    hash_gef_remote = hashlib.sha512( gef_remote_data ).digest()
->>>>>>> 047c29f8
 
     if hash_gef_local == hash_gef_remote:
         print("[-] No update")
@@ -152,13 +147,8 @@
     import gdb
 except ImportError:
     # if out of gdb, the only action allowed is to update gef.py
-<<<<<<< HEAD
-    if len(sys.argv) == 2 and sys.argv[1] == "--update":
-        sys.exit(__update_gef(sys.argv))
-=======
     if len(sys.argv)==2 and sys.argv[1]=="--update":
         sys.exit( update_gef(sys.argv) )
->>>>>>> 047c29f8
     print("[-] gef cannot run as standalone")
     sys.exit(0)
 
@@ -4357,20 +4347,12 @@
         # API : http://shell-storm.org/shellcode/
         args = "*".join(search_options)
 
-<<<<<<< HEAD
-        if http.getcode() != 200:
-            err("Could not query search page. Got {:d}".format(http.getcode()))
-            return
-
-        ret = gef_pystring(http.read())
-=======
         res = http_get(self.search_url + args)
         if res is None:
             err("Could not query search page")
             return
 
         ret = gef_pystring(res)
->>>>>>> 047c29f8
 
         # format: [author, OS/arch, cmd, id, link]
         lines = ret.split("\n")
@@ -4415,16 +4397,9 @@
         return
 
     def get_shellcode(self, sid):
-<<<<<<< HEAD
-        http = urlopen(self.get_url.format(sid))
-
-        if http.getcode() != 200:
-            err("Could not find shellcode. Got {:d}".format (http.getcode()))
-=======
         res = http_get(self.get_url.format(sid))
         if res is None:
             err("Failed to fetch shellcode #{:d}".format(sid))
->>>>>>> 047c29f8
             return
 
         ret  = gef_pystring(res)
@@ -4843,11 +4818,7 @@
 
     _cmdline_ = "entry-break"
     _syntax_  = _cmdline_
-<<<<<<< HEAD
-    _aliases_ = ["start-break",]
-=======
-    _aliases_ = ["start", ]
->>>>>>> 047c29f8
+    _aliases_ = ["start",]
 
     def __init__(self):
         super(EntryPointBreakCommand, self).__init__(prefix=False)

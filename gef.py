# -*- coding: utf-8 -*-
#
#
#######################################################################################
# GEF - Multi-Architecture GDB Enhanced Features for Exploiters & Reverse-Engineers
#
# by  @_hugsy_
#
#######################################################################################
#
# GEF is a kick-ass set of commands for X86, ARM, MIPS, PowerPC and SPARC to
# make GDB cool again for exploit dev. It is aimed to be used mostly by exploit
# devs and reversers, to provides additional features to GDB using the Python
# API to assist during the process of dynamic analysis.
#
# GEF fully relies on GDB API and other Linux-specific sources of information
# (such as /proc/<pid>). As a consequence, some of the features might not work
# on custom or hardened systems such as GrSec.
#
# It has full support for both Python2 and Python3 and works on
#   * x86-32 & x86-64
#   * arm v5,v6,v7
#   * aarch64 (armv8)
#   * mips & mips64
#   * powerpc & powerpc64
#   * sparc & sparc64(v9)
#
# Requires GDB 7.x compiled with Python (2.x, or 3.x)
#
# To start: in gdb, type `source /path/to/gef.py`
#
#######################################################################################
#
# gef is distributed under the MIT License (MIT)
# Copyright (c) 2013-2017 crazy rabbidz
#
# Permission is hereby granted, free of charge, to any person obtaining a copy
# of this software and associated documentation files (the "Software"), to deal
# in the Software without restriction, including without limitation the rights
# to use, copy, modify, merge, publish, distribute, sublicense, and/or sell
# copies of the Software, and to permit persons to whom the Software is
# furnished to do so, subject to the following conditions:
#
# The above copyright notice and this permission notice shall be included in all
# copies or substantial portions of the Software.
#
# THE SOFTWARE IS PROVIDED "AS IS", WITHOUT WARRANTY OF ANY KIND, EXPRESS OR
# IMPLIED, INCLUDING BUT NOT LIMITED TO THE WARRANTIES OF MERCHANTABILITY,
# FITNESS FOR A PARTICULAR PURPOSE AND NONINFRINGEMENT. IN NO EVENT SHALL THE
# AUTHORS OR COPYRIGHT HOLDERS BE LIABLE FOR ANY CLAIM, DAMAGES OR OTHER
# LIABILITY, WHETHER IN AN ACTION OF CONTRACT, TORT OR OTHERWISE, ARISING FROM,
# OUT OF OR IN CONNECTION WITH THE SOFTWARE OR THE USE OR OTHER DEALINGS IN THE
# SOFTWARE.
#
#

from __future__ import print_function, division

import abc
import binascii
import codecs
import collections
import ctypes
import fcntl
import functools
import getopt
import hashlib
import imp
import inspect
import itertools
import os
import platform
import re
import resource
import socket
import string
import struct
import subprocess
import sys
import tempfile
import termios
import time
import traceback
import types

PYTHON_MAJOR = sys.version_info[0]

if PYTHON_MAJOR == 2:
    from HTMLParser import HTMLParser
    from cStringIO import StringIO
    from urllib import urlopen
    import ConfigParser as configparser
    import xmlrpclib

    # Compat Py2/3 hacks
    range = xrange

    left_arrow = "<-"
    right_arrow = "->"
    down_arrow = "\\->"
    horizontal_line = "-"
    vertical_line = "|"
    cross = "x"
    tick = "v"
    gef_prompt = "gef> "
    gef_prompt_on = "\001\033[1;32m\002{0:s}\001\033[0m\002".format(gef_prompt)
    gef_prompt_off = "\001\033[1;31m\002{0:s}\001\033[0m\002".format(gef_prompt)

elif PYTHON_MAJOR == 3:
    from html.parser import HTMLParser
    from io import StringIO
    from urllib.request import urlopen
    import configparser
    import xmlrpc.client as xmlrpclib

    # Compat Py2/3 hack
    long = int
    unicode = str
    FileNotFoundError = IOError

    left_arrow = " \u2190 "
    right_arrow = " \u2192 "
    down_arrow = "\u21b3"
    horizontal_line = "\u2500"
    vertical_line = "\u2502"
    cross = "\u2718 "
    tick = "\u2713 "
    gef_prompt = "gef\u27a4  "
    gef_prompt_on = "\001\033[1;32m\002{0:s}\001\033[0m\002".format(gef_prompt)
    gef_prompt_off = "\001\033[1;31m\002{0:s}\001\033[0m\002".format(gef_prompt)

else:
    raise Exception("WTF is this Python version??")


def http_get(url):
    """Basic HTTP wrapper for GET request. Returns the body of the page if HTTP code is OK,
    else returns None."""
    try:
        http = urlopen(url)
        if http.getcode() != 200:
            return None
        return http.read()
    except Exception:
        return None


def update_gef(argv):
    """Tries to update `gef` to the latest version pushed on GitHub. Returns 0 on success,
    1 on failure. """
    gef_local = os.path.realpath(argv[0])
    hash_gef_local = hashlib.sha512(open(gef_local, "rb").read()).digest()
    gef_remote = "https://raw.githubusercontent.com/hugsy/gef/master/gef.py"
    gef_remote_data = http_get(gef_remote)
    if gef_remote_data is None:
        print("[-] Failed to get remote gef")
        return 1

    hash_gef_remote = hashlib.sha512(gef_remote_data).digest()

    if hash_gef_local == hash_gef_remote:
        print("[-] No update")
    else:
        with open(gef_local, "wb") as f:
            f.write(gef_remote_data)
        print("[+] Updated")
    return 0


try:
    import gdb
except ImportError:
    # if out of gdb, the only action allowed is to update gef.py
    if len(sys.argv)==2 and sys.argv[1]=="--update":
        sys.exit( update_gef(sys.argv) )
    print("[-] gef cannot run as standalone")
    sys.exit(0)

__commands__                           = []
__aliases__                            = []
__config__                             = {}
__infos_files__                        = []
__loaded__                             = []
__missing__                            = {}
__gef_convenience_vars_index__         = 0
__context_messages__                   = []
__heap_allocated_list__                = []
__heap_freed_list__                    = []
__heap_uaf_watchpoints__               = []

DEFAULT_PAGE_ALIGN_SHIFT               = 12
DEFAULT_PAGE_SIZE                      = 1 << DEFAULT_PAGE_ALIGN_SHIFT
GEF_RC                                 = os.path.join(os.getenv("HOME"), ".gef.rc")
GEF_TEMP_DIR                           = os.path.join(tempfile.gettempdir(), "gef")


___default_aliases___                  = {
    # WinDBG style breakpoints
    "bl"  :   "info breakpoints",
    "bc"  :   "delete breakpoints",
    "bp"  :   "break",
    "bd"  :   "disable breakpoints",
    "be"  :   "enable breakpoints",
    "tbp" :   "tbreak",
    "pa"  :   "advance",
    "ptc" :   "finish",
    "uf"  :   "disassemble",
    "kp"  :   "info stack",
}


if PYTHON_MAJOR==3:
    lru_cache = functools.lru_cache
else:
    def lru_cache(maxsize = 128):
        """Portage of the Python3 LRU cache mechanism provided by itertools."""
        class GefLruCache(object):
            """Local LRU cache for Python2"""
            def __init__(self, input_func, max_size):
                self._input_func        = input_func
                self._max_size          = max_size
                self._caches_dict       = {}
                self._caches_info       = {}
                return

            def cache_info(self, caller=None):
                """Returns a string with statistics of cache usage."""
                if caller not in self._caches_dict:
                    return ""
                hits = self._caches_info[caller]["hits"]
                missed = self._caches_info[caller]["missed"]
                cursz = len(self._caches_dict[caller])
                return "CacheInfo(hits={}, misses={}, maxsize={}, currsize={})".format(hits, missed, self._max_size, cursz)

            def cache_clear(self, caller=None):
                """Clear a cache."""
                if caller in self._caches_dict:
                    del self._caches_dict[caller]
                    self._caches_dict[caller] = collections.OrderedDict()
                return

            def __get__(self, obj, objtype):
                """Cache getter."""
                return_func = functools.partial(self._cache_wrapper, obj)
                return_func.cache_clear = functools.partial(self.cache_clear, obj)
                return functools.wraps(self._input_func)(return_func)

            def __call__(self, *args, **kwargs):
                """Invoking the wrapped function, by attempting to get its value from cache if existing."""
                return self._cache_wrapper(None, *args, **kwargs)

            __call__.cache_clear = cache_clear
            __call__.cache_info  = cache_info

            def _cache_wrapper(self, caller, *args, **kwargs):
                """Defines the caching mechanism."""
                kwargs_key = "".join(map(lambda x : str(x) + str(type(kwargs[x])) + str(kwargs[x]), sorted(kwargs)))
                key = "".join(map(lambda x : str(type(x)) + str(x) , args)) + kwargs_key
                if caller not in self._caches_dict:
                    self._caches_dict[caller] = collections.OrderedDict()
                    self._caches_info[caller] = {"hits":0, "missed":0}

                cur_caller_cache_dict = self._caches_dict[caller]
                if key in cur_caller_cache_dict:
                    self._caches_info[caller]["hits"] += 1
                    return cur_caller_cache_dict[key]

                self._caches_info[caller]["missed"] += 1
                if self._max_size is not None:
                    if len(cur_caller_cache_dict) >= self._max_size:
                        cur_caller_cache_dict.popitem(False)

                cur_caller_cache_dict[key] = self._input_func(caller, *args, **kwargs) if caller != None else self._input_func(*args, **kwargs)
                return cur_caller_cache_dict[key]

        return (lambda input_func : functools.wraps(input_func)(GefLruCache(input_func, maxsize)))


def reset_all_caches():
    """Free all caches. If an object is cached, it will have a callable attribute `cache_clear`
    which will be invoked to purge the function cache."""
    for mod in dir(sys.modules["__main__"]):
        obj = getattr(sys.modules["__main__"], mod)
        if hasattr(obj, "cache_clear"):
            obj.cache_clear()
    return


class Color:
    """Colorify class."""
    colors = {
        "normal"         : "\033[0m",
        "gray"           : "\033[1;30m",
        "red"            : "\033[31m",
        "green"          : "\033[32m",
        "yellow"         : "\033[33m",
        "blue"           : "\033[34m",
        "pink"           : "\033[35m",
        "bold"           : "\033[1m",
        "underline"      : "\033[4m",
        "underline_off"  : "\033[24m",
        "highlight"      : "\033[3m",
        "highlight_off"  : "\033[23m",
        "blink"          : "\033[5m",
        "blink_off"      : "\033[25m",
    }

    @staticmethod
    def redify(msg):       return Color.colorify(msg, attrs="red")
    @staticmethod
    def greenify(msg):     return Color.colorify(msg, attrs="green")
    @staticmethod
    def blueify(msg):      return Color.colorify(msg, attrs="blue")
    @staticmethod
    def yellowify(msg):    return Color.colorify(msg, attrs="yellow")
    @staticmethod
    def grayify(msg):      return Color.colorify(msg, attrs="gray")
    @staticmethod
    def pinkify(msg):      return Color.colorify(msg, attrs="pink")
    @staticmethod
    def boldify(msg):      return Color.colorify(msg, attrs="bold")
    @staticmethod
    def underlinify(msg):  return Color.colorify(msg, attrs="underline")
    @staticmethod
    def highlightify(msg): return Color.colorify(msg, attrs="highlight")
    @staticmethod
    def blinkify(msg):     return Color.colorify(msg, attrs="blink")

    @staticmethod
    def colorify(text, attrs):
        """Color a text following the given attributes."""
        if __config__["theme.disable_color"][0] in ("1", "True"):
            return text
        msg = []
        colors = Color.colors
        for attr in attrs.split():
            if attr in colors: msg.append(colors[attr])
        msg.append(text)
        if colors["highlight"] in msg :   msg.append(colors["highlight_off"])
        if colors["underline"] in msg :   msg.append(colors["underline_off"])
        if colors["blink"] in msg :       msg.append(colors["blink_off"])
        msg.append(colors["normal"])
        return "".join(msg)


class Address:
    """GEF representation of memory addresses."""
    def __init__(self, *args, **kwargs):
        self.value = kwargs.get("value", 0)
        self.section = kwargs.get("section", None)
        self.info = kwargs.get("info", None)
        self.valid = kwargs.get("valid", True)
        return

    def __str__(self):
        return hex(self.value)

    def is_in_text_segment(self):
        return hasattr(self.info, "name") and ".text" in self.info.name

    def is_in_stack_segment(self):
        return hasattr(self.info, "name") and "[stack]" in self.info.name

    def is_in_heap_segment(self):
        return hasattr(self.info, "name") and "[heap]" in self.info.name

    def dereference(self):
        addr = align_address(long(self.value))
        addr = dereference(addr)
        return long(addr)


class Permission:
    """GEF representation of Linux permission."""
    NONE      = 0
    READ      = 1
    WRITE     = 2
    EXECUTE   = 4
    ALL       = READ | WRITE | EXECUTE

    def __init__(self, *args, **kwargs):
        self.value = kwargs.get("value", 0)
        return

    def __or__(self, value):
        return self.value | value

    def __and__(self, value):
        return self.value & value

    def __xor__(self, value):
        return self.value ^ value

    def __eq__(self, value):
        return self.value == value

    def __ne__(self, value):
        return self.value != value

    def __str__(self):
        perm_str = ""
        perm_str += "r" if self & Permission.READ else "-"
        perm_str += "w" if self & Permission.WRITE else "-"
        perm_str += "x" if self & Permission.EXECUTE else "-"
        return perm_str

    @staticmethod
    def from_info_sections(*args):
        perm = Permission()
        for arg in args:
            if "READONLY" in arg:
                perm.value += Permission.READ
            if "DATA" in arg:
                perm.value += Permission.WRITE
            if "CODE" in arg:
                perm.value += Permission.EXECUTE
        return perm

    @staticmethod
    def from_process_maps(perm_str):
        perm = Permission()
        if perm_str[0] == "r":
            perm.value += Permission.READ
        if perm_str[1] == "w":
            perm.value += Permission.WRITE
        if perm_str[2] == "x":
            perm.value += Permission.EXECUTE
        return perm


class Section:
    """GEF representation of process memory sections."""
    page_start      = None
    page_end        = None
    offset          = None
    permission      = None
    inode           = None
    path            = None

    def __init__(self, *args, **kwargs):
        attrs = ["page_start", "page_end", "offset", "permission", "inode", "path"]
        for attr in attrs:
            value = kwargs[attr] if attr in kwargs else None
            setattr(self, attr, value)
        return

    def is_readable(self):
        return self.permission.value and self.permission.value&Permission.READ

    def is_writable(self):
        return self.permission.value and self.permission.value&Permission.WRITE

    def is_executable(self):
        return self.permission.value and self.permission.value&Permission.EXECUTE

    @property
    def size(self):
        if self.page_end is None or self.page_start is None:
            return -1
        return self.page_end - self.page_start


class Zone:
    name              = None
    zone_start        = None
    zone_end          = None
    filename          = None


class Elf:
    """ Basic ELF parsing.
    Ref:
    - http://www.skyfree.org/linux/references/ELF_Format.pdf
    - http://refspecs.freestandards.org/elf/elfspec_ppc.pdf
    - http://refspecs.linuxfoundation.org/ELF/ppc64/PPC-elf64abi.html
    """
    e_magic           = None
    e_class           = None
    e_endianness      = None
    e_eiversion       = None
    e_osabi           = None
    e_abiversion      = None
    e_pad             = None
    e_type            = None
    e_machine         = None
    e_version         = None
    e_entry           = None
    e_phoff           = None
    e_shoff           = None
    e_flags           = None
    e_ehsize          = None
    e_phentsize       = None
    e_phnum           = None
    e_shentsize       = None
    e_shnum           = None
    e_shstrndx        = None

    BIG_ENDIAN        = 0
    LITTLE_ENDIAN     = 1

    ELF_32_BITS       = 0x01
    ELF_64_BITS       = 0x02

    X86_64            = 0x3e
    X86_32            = 0x03
    ARM               = 0x28
    MIPS              = 0x08
    POWERPC           = 0x14
    POWERPC64         = 0x15
    SPARC             = 0x02
    SPARC64           = 0x2b
    AARCH64           = 0xb7


    def __init__(self, elf):
        if not os.access(elf, os.R_OK):
            err("'{0}' not found/readable".format(elf))
            err("Failed to get file debug information, most of gef features will not work")
            return

        with open(elf, "rb") as fd:
            # off 0x0
            self.e_magic, self.e_class, self.e_endianness, self.e_eiversion = struct.unpack(">IBBB", fd.read(7))

            # adjust endianness in bin reading
            endian = "<" if self.e_endianness == Elf.LITTLE_ENDIAN else ">"

            # off 0x7
            self.e_osabi, self.e_abiversion = struct.unpack("{}BB".format(endian), fd.read(2))
            # off 0x9
            self.e_pad = fd.read(7)
            # off 0x10
            self.e_type, self.e_machine, self.e_version = struct.unpack("{}HHI".format(endian), fd.read(8))
            # off 0x18
            if self.e_class == Elf.ELF_64_BITS:
                # if arch 64bits
                self.e_entry, self.e_phoff, self.e_shoff = struct.unpack("{}QQQ".format(endian), fd.read(24))
            else:
                # else arch 32bits
                self.e_entry, self.e_phoff, self.e_shoff = struct.unpack("{}III".format(endian), fd.read(12))

            self.e_flags, self.e_ehsize, self.e_phentsize, self.e_phnum = struct.unpack("{}HHHH".format(endian), fd.read(8))
            self.e_shentsize, self.e_shnum, self.e_shstrndx = struct.unpack("{}HHH".format(endian), fd.read(6))

        return


class Instruction:
    """GEF representation of instruction."""
    def __init__(self, address, location, mnemo, operands):
        self.address, self.location, self.mnemo, self.operands = address, location, mnemo, operands
        return

    def __str__(self):
        return "{:#x}  {}  {} {}".format(self.address,
                                         self.location,
                                         self.mnemo,
                                         ", ".join(self.operands))

    def is_valid(self):
        return "(bad)" not in self.mnemo



class GlibcArena:
    """Glibc arena class
    Ref: https://github.com/sploitfun/lsploits/blob/master/glibc/malloc/malloc.c#L1671 """
    def __init__(self, addr=None):
        arena = gdb.parse_and_eval(addr)
        malloc_state_t = __cached_lookup_type("struct malloc_state")
        self.__arena = arena.cast(malloc_state_t)
        self.__addr = long(arena.address)
        self.__arch = long(get_memory_alignment())
        return

    def __getitem__(self, item):
        return self.__arena[item]

    def __getattr__(self, item):
        return self.__arena[item]

    def __int__(self):
        return self.__addr

    def dereference_as_long(self, addr):
        return long(dereference(addr).address)

    def fastbin(self, i):
        addr = self.dereference_as_long(self.fastbinsY[i])
        if addr == 0:
            return None
        return GlibcChunk(addr + 2 * self.__arch)

    def bin(self, i):
        idx = i * 2
        fd = self.dereference_as_long(self.bins[idx])
        bw = self.dereference_as_long(self.bins[idx + 1])
        return (fd, bw)

    def get_next(self):
        addr_next = self.dereference_as_long(self.next)
        arena_main = GlibcArena("main_arena")
        if addr_next == arena_main.__addr:
            return None
        return GlibcArena("*{:#x} ".format(addr_next))

    def get_arch(self):
        return self.__arch

    def __str__(self):
        top             = self.dereference_as_long(self.top)
        last_remainder  = self.dereference_as_long(self.last_remainder)
        n               = self.dereference_as_long(self.next)
        nfree           = self.dereference_as_long(self.next_free)
        sysmem          = long(self.system_mem)
        fmt = "Arena (base={:#x}, top={:#x}, last_remainder={:#x}, next={:#x}, next_free={:#x}, system_mem={:#x})"
        return fmt.format(self.__addr, top, last_remainder, n, nfree, sysmem)


class GlibcChunk:
    """Glibc chunk class.
    Ref:  https://sploitfun.wordpress.com/2015/02/10/understanding-glibc-malloc/"""

    def __init__(self, addr, from_base=False):
        self.arch = get_memory_alignment()
        if from_base:
            self.start_addr = addr
            self.addr = addr + 2 * self.arch
        else:
            self.start_addr = int(addr - 2 * self.arch)
            self.addr = addr

        self.size_addr  = int(self.addr - self.arch)
        self.prev_size_addr = self.start_addr
        return

    def get_chunk_size(self):
        return read_int_from_memory(self.size_addr) & (~0x03)

    def get_usable_size(self):
        # https://github.com/sploitfun/lsploits/blob/master/glibc/malloc/malloc.c#L4537
        cursz = self.get_chunk_size()
        if cursz == 0: return cursz
        if self.has_M_bit(): return cursz - 2 * self.arch
        return cursz - self.arch

    def get_prev_chunk_size(self):
        return read_int_from_memory(self.prev_size_addr)

    def get_next_chunk(self):
        addr = self.addr + self.get_chunk_size()
        return GlibcChunk(addr)

    # if free-ed functions
    def get_fwd_ptr(self):
        return read_int_from_memory(self.addr)

    def get_bkw_ptr(self):
        return read_int_from_memory(self.addr + self.arch)
    # endif free-ed functions

    def has_P_bit(self):
        """Check for in PREV_INUSE bit
        Ref: https://github.com/sploitfun/lsploits/blob/master/glibc/malloc/malloc.c#L1267"""
        return read_int_from_memory(self.size_addr) & 0x01

    def has_M_bit(self):
        """Check for in IS_MMAPPED bit
        Ref: https://github.com/sploitfun/lsploits/blob/master/glibc/malloc/malloc.c#L1274"""
        return read_int_from_memory(self.size_addr) & 0x02

    def has_N_bit(self):
        """Check for in NON_MAIN_ARENA bit.
        Ref: https://github.com/sploitfun/lsploits/blob/master/glibc/malloc/malloc.c#L1283"""
        return read_int_from_memory(self.size_addr) & 0x04

    def is_used(self):
        """Check if the current block is used by:
        - checking the M bit is true
        - or checking that next chunk PREV_INUSE flag is true """
        if self.has_M_bit():
            return True

        next_chunk = self.get_next_chunk()
        return True if next_chunk.has_P_bit() else False

    def str_chunk_size_flag(self):
        msg = []
        msg.append("PREV_INUSE flag: {}".format(Color.greenify("On") if self.has_P_bit() else Color.redify("Off")))
        msg.append("IS_MMAPPED flag: {}".format(Color.greenify("On") if self.has_M_bit() else Color.redify("Off")))
        msg.append("NON_MAIN_ARENA flag: {}".format(Color.greenify("On") if self.has_N_bit() else Color.redify("Off")))
        return "\n".join(msg)

    def _str_sizes(self):
        msg = []
        failed = False

        try:
            msg.append("Chunk size: {0:d} ({0:#x})".format(self.get_chunk_size()))
            msg.append("Usable size: {0:d} ({0:#x})".format(self.get_usable_size()))
            failed = True
        except gdb.MemoryError:
            msg.append("Chunk size: Cannot read at {:#x} (corrupted?)".format(self.size_addr))

        try:
            msg.append("Previous chunk size: {0:d} ({0:#x})".format(self.get_prev_chunk_size()))
            failed = True
        except gdb.MemoryError:
            msg.append("Previous chunk size: Cannot read at {:#x} (corrupted?)".format(self.start_addr))

        if failed:
            msg.append(self.str_chunk_size_flag())

        return "\n".join(msg)

    def _str_pointers(self):
        fwd = self.addr
        bkw = self.addr + self.arch

        msg = []
        try:
            msg.append("Forward pointer: {0:#x}".format(self.get_fwd_ptr()))
        except gdb.MemoryError:
            msg.append("Forward pointer: {0:#x} (corrupted?)".format(fwd))

        try:
            msg.append("Backward pointer: {0:#x}".format(self.get_bkw_ptr()))
        except gdb.MemoryError:
            msg.append("Backward pointer: {0:#x} (corrupted?)".format(bkw))

        return "\n".join(msg)

    def str_as_alloced(self):
        return self._str_sizes()

    def str_as_freed(self):
        return "{}\n\n{}".format(self._str_sizes(), self._str_pointers())

    def __str__(self):
        m = []
        m.append(Color.colorify("FreeChunk", attrs="green bold underline") if not self.is_used() else Color.colorify("UsedChunk", attrs="red bold underline"))
        m.append("(addr={:#x}, size={:#x})".format(long(self.addr),self.get_chunk_size()))
        return "".join(m)

    def pprint(self):
        msg = []
        msg.append(str(self))
        if self.is_used():
            msg.append(self.str_as_alloced())
        else:
            msg.append(self.str_as_freed())

        gdb.write("\n".join(msg) + "\n")
        gdb.flush()
        return


@lru_cache()
def get_main_arena():
    try:
        arena = GlibcArena("main_arena")
    except Exception:
        err("Failed to get `main_arena` symbol. heap commands may not work properly")
        warn("Did you install `libc6-dbg`?")
        arena = None
    return arena


def titlify(text, color=None, msg_color=None):
    """Print a title."""
    cols = get_terminal_size()[1]
    nb = (cols - len(text) - 4)//2
    if color is None:
        color = __config__.get("theme.default_title_line")[0]
    if msg_color is None:
        msg_color = __config__.get("theme.default_title_message")[0]

    msg = []
    msg.append(Color.colorify(horizontal_line * nb + '[ ', attrs=color))
    msg.append(Color.colorify(text, attrs=msg_color))
    msg.append(Color.colorify(' ]' + horizontal_line * nb, attrs=color))
    return "".join(msg)


def _xlog(text, stream, cr=True):
    """Logging core function."""
    text += "\n" if cr else ""
    gdb.write(text, stream)
    if cr:
        gdb.flush()
    return 0


def err(msg, cr=True):   return _xlog("{} {}".format(Color.colorify("[!]", attrs="bold red"), msg), gdb.STDERR, cr)
def warn(msg, cr=True):  return _xlog("{} {}".format(Color.colorify("[*]", attrs="bold yellow"), msg), gdb.STDLOG, cr)
def ok(msg, cr=True):    return _xlog("{} {}".format(Color.colorify("[+]", attrs="bold green"), msg), gdb.STDLOG, cr)
def info(msg, cr=True):  return _xlog("{} {}".format(Color.colorify("[+]", attrs="bold blue"), msg), gdb.STDLOG, cr)


def push_context_message(level, message):
    """Push the message to be displayed the next time the context is invoked."""
    global __context_messages__
    if level not in ("error", "warn", "ok", "info"):
        err("Invalid level '{}', discarding message".format(level))
        return
    __context_messages__.append((level, message))
    return


def show_last_exception():
    """Display the last Python exception."""
    exc_type, exc_value, exc_traceback = sys.exc_info()
    traceback.print_tb(exc_traceback, limit=1, file=sys.stdout)
    traceback.print_exception(exc_type, exc_value, exc_traceback,limit=5, file=sys.stdout)
    return


def gef_pystring(x):
    """Python 2 & 3 compatibility function for strings handling."""
    if PYTHON_MAJOR == 3:
        return str(x, encoding="ascii")
    return x


def gef_pybytes(x):
    """Python 2 & 3 compatibility function for bytes handling."""
    if PYTHON_MAJOR == 3:
        return bytes(str(x), encoding="utf-8")
    return x


@lru_cache()
def which(program):
    """Locate a command on FS."""
    def is_exe(fpath):
        return os.path.isfile(fpath) and os.access(fpath, os.X_OK)

    fpath = os.path.split(program)[0]
    if fpath:
        if is_exe(program):
            return program
    else:
        for path in os.environ["PATH"].split(os.pathsep):
            path = path.strip('"')
            exe_file = os.path.join(path, program)
            if is_exe(exe_file):
                return exe_file

    raise FileNotFoundError("Missing file `{:s}`".format(program))


def hexdump(source, length=0x10, separator=".", show_raw=False, base=0x00):
    """Return the hexdump of `src` argument.
    @param source *MUST* be of type bytes or bytearray
    @param length is the length of items per line
    @param separator is the default character to use if one byte is not printable
    @param show_raw if True, do not add the line nor the text translation
    @param base is the start address of the block being hexdump
    @param func is the function to use to parse bytes (int for Py3, chr for Py2)
    @return a string with the hexdump """
    result = []
    for i in range(0, len(source), length):
        s = source[i:i + length]

        if PYTHON_MAJOR == 3:
            hexa = " ".join(["{:02x}".format(c) for c in s])
            text = "".join([chr(c) if 0x20 <= c < 0x7F else separator for c in s])
        else:
            hexa = " ".join(["{:02x}".format(ord(c)) for c in s])
            text = "".join([c if 0x20 <= ord(c) < 0x7F else separator for c in s])

        if show_raw:
            result.append(hexa)
        else:
            align = get_memory_alignment()*2+2 if is_alive() else 18
            result.append("{addr:#0{aw}x}     {data:<{dw}}    {text}".format(aw=align, addr=base+i, dw=3*length, data=hexa, text=text))

    return "\n".join(result)


def enable_debug():
    """Enables debug mode."""
    __config__["gef.debug"] = (True, bool)
    return

def disable_debug():
    """Disables debug mode."""
    __config__["gef.debug"] = (False, bool)
    return

def is_debug():
    """Checks if debug mode is enabled."""
    return "gef.debug" in __config__ and __config__["gef.debug"][0] is True


def reset_heap_infos():
    """Resetting the information stored related to the heap-analysis module."""
    global __heap_allocated_list__, __heap_freed_list__, __heap_uaf_watchpoints__

    for addr, wp in __heap_uaf_watchpoints__:
        wp.delete()

    del __heap_allocated_list__
    del __heap_freed_list__
    del __heap_uaf_watchpoints__
    __heap_allocated_list__ = []
    __heap_freed_list__ = []
    __heap_uaf_watchpoints__ = []
    return


def enable_redirect_output(to_file="/dev/null"):
    """Redirect all GDB output to `to_file` parameter. By default, `to_file` redirects to `/dev/null`."""
    gdb.execute("set logging overwrite")
    gdb.execute("set logging file {:s}".format(to_file))
    gdb.execute("set logging redirect on")
    gdb.execute("set logging on")
    return


def disable_redirect_output():
    """Disable the output redirection, if any."""
    gdb.execute("set logging redirect off")
    gdb.execute("set logging off")
    return


def gef_makedirs(path, mode=0o755):
    """Recursive mkdir() creation. If successful, returns the absolute path of the directory created."""
    abspath = os.path.realpath(path)
    if os.path.isdir(abspath):
        return abspath

    if PYTHON_MAJOR == 3:
        os.makedirs(path, mode=mode, exist_ok=True)
    else:
        try:
            os.makedirs(path, mode=mode)
        except os.error:
            pass
    return abspath


@lru_cache()
def gdb_lookup_symbol(sym):
    """Helper to fetch the proper symbol."""
    try:
        return gdb.decode_line(sym)[1]
    except gdb.error:
        return None


@lru_cache(maxsize=512)
def gdb_get_location_from_symbol(address):
    """Retrieves the location of the `address` argument from the symbol table.
    Returns a tuple with the name and offset if found, None otherwise."""
    # this is horrible, ugly hack and shitty perf...
    # find a *clean* way to get gdb.Location from an address
    name, off = None, 0
    sym = gdb.execute("info symbol {:#x}".format(address), to_string=True)
    if sym.startswith("No symbol matches"):
        return None

    i = sym.find(" in section ")
    sym = sym[:i].split()
    name, offset = sym[0], 0
    if len(sym) == 3:
        offset = int(sym[2])
    return (name, offset)


def gdb_disassemble(start_pc, **kwargs):
    """Disassemble instructions from `start_pc` (Integer). Accepts the following named parameters:
    - `end_pc` (Integer) to disassemble until this address
    - `count` (Integer) to disassemble this number of instruction.
    If `end_pc` and `count` are not provided, the function will behave as if `count=1`.
    Returns an iterator of Instruction objects
    """
    frame = gdb.selected_frame()
    arch = frame.architecture()

    for insn in arch.disassemble(start_pc, **kwargs):
        address = insn["addr"]
        asm = insn["asm"].rstrip()
        if " " in asm:
            mnemo, operands = asm.split(None, 1)
            operands = operands.split(",")
        else:
            mnemo, operands = asm, []

        loc = gdb_get_location_from_symbol(address)
        location = "<{}+{}>".format(*loc) if loc else ""

        yield Instruction(address, location, mnemo, operands)


def gdb_get_nth_previous_instruction_address(addr, n):
    """Returns the address (Integer) of the `n`-th instruction before `addr`."""
    # fixed-length ABI
    if not (is_x86_32() or is_x86_64()):
        return addr - n*current_arch.instruction_length

    # variable-length ABI
    next_insn_addr = gef_next_instruction(addr).address
    cur_insn_addr  = gef_current_instruction(addr).address

    # we try to find a good set of previous instructions by "guessing" disassembling backwards
    # the 15 comes from the longest instruction valid size
    for i in range(15*n, 1, -1):
        try:
            insns = list(gdb_disassemble(addr-i, end_pc=next_insn_addr))
        except gdb.MemoryError:
            # this is because we can hit an unmapped page trying to read backward
            break

        # 1. check that the disassembled instructions list size is correct
        if len(insns)!=n:
            continue

        # 2. check all instructions are valid
        for insn in insns:
            if not insn.is_valid():
                continue

        # 3. if cur_insn is at the end of the set
        if insns[-1].address==cur_insn_addr:
            return insns[0].address

    return -1


def gdb_get_nth_next_instruction_address(addr, n):
    """Returns the address (Integer) of the `n`-th instruction after `addr`."""
    # fixed-length ABI
    if not (is_x86_32() or is_x86_64()):
        return addr + n*current_arch.instruction_length

    # variable-length ABI
    insn = list(gdb_disassemble(addr, count=n))[-1]
    return insn.address


def gef_instruction_n(addr, n):
    """Returns the `n`-th instruction after `addr` as an Instruction object."""
    return list(gdb_disassemble(addr, count=n+1))[n-1]


def gef_current_instruction(addr):
    """Returns the current instruction as an Instruction object."""
    return gef_instruction_n(addr, 0)


def gef_next_instruction(addr):
    """Returns the next instruction as an Instruction object."""
    return gef_instruction_n(addr, 1)


def gef_disassemble(addr, nb_insn, from_top=False):
    """Disassemble `nb_insn` instructions after `addr`. If `from_top` is False (default), it will
    also disassemble the `nb_insn` instructions before `addr`.
    Returns an iterator of Instruction objects."""
    if nb_insn & 1:
        count = nb_insn + 1

    if not from_top:
        start_addr = gdb_get_nth_previous_instruction_address(addr, count)
        if start_addr > 0:
            for insn in gdb_disassemble(start_addr, count=count):
                if insn.address == addr: break
                yield insn

    for insn in gdb_disassemble(addr, count=count):
        yield insn


def gef_execute_external(command, as_list=False, *args, **kwargs):
    """Executes an external command and retrieves the result."""
    res = subprocess.check_output(command, stderr=subprocess.STDOUT, shell=kwargs.get("shell", False))
    if as_list:
        lines = res.splitlines()
        return [gef_pystring(x) for x in lines]

    return gef_pystring(res)


def gef_execute_gdb_script(commands):
    """Executes the parameter `source` as GDB command. This is done by writing `commands` to
    a temporary file, which is then executed via GDB `source` command. The tempfile is then deleted."""
    fd, fname = tempfile.mkstemp(suffix=".gdb", prefix="gef_")
    with os.fdopen(fd, "w") as f:
        f.write(commands)
        f.flush()
    if os.access(fname, os.R_OK):
        gdb.execute("source {:s}".format(fname))
        os.unlink(fname)
    return


@lru_cache(32)
def checksec(filename):
    """Checks the security property of the ELF binary. The following properties are:
    - Canary
    - NX
    - PIE
    - Fortify
    - Partial/Full RelRO.
    Returns a Python dict() with the different keys mentioned above, and the boolean
    associated whether the protection was found."""

    try:
        readelf = which("readelf")
    except IOError:
        err("Missing `readelf`")
        return

    def __check_security_property(opt, filename, pattern):
        cmd   = [readelf,]
        cmd  += opt.split()
        cmd  += [filename,]
        lines = gef_execute_external(cmd, as_list=True)
        for line in lines:
            if re.search(pattern, line):
                return True
        return False

    results = collections.OrderedDict()
    results["Canary"] = __check_security_property("-s", filename, r"__stack_chk_fail") is True
    has_gnu_stack = __check_security_property("-W -l", filename, r"GNU_STACK") is True
    if has_gnu_stack:
        results["NX"] = __check_security_property("-W -l", filename, r"GNU_STACK.*RWE") is False
    else:
        results["NX"] = False
    results["PIE"] = __check_security_property("-h", filename, r"Type:.*EXEC") is False
    results["Fortify"] = __check_security_property("-s", filename, r"_chk@GLIBC") is True
    results["Partial RelRO"] = __check_security_property("-l", filename, r"GNU_RELRO") is True
    results["Full RelRO"] = __check_security_property("-d", filename, r"BIND_NOW") is True
    return results


@lru_cache()
def get_arch():
    """Helper to get the binary architecture."""
    if is_alive():
        arch = gdb.selected_frame().architecture()
        return arch.name()
    return gdb.execute("show architecture", to_string=True).strip().split()[7][:-1]


@lru_cache()
def get_endian():
    """Helper to determine the binary endianness."""
    if is_alive():
        return get_elf_headers().e_endianness
    if gdb.execute("show endian", to_string=True).strip().split()[7] == "little" :
        return Elf.LITTLE_ENDIAN
    raise EnvironmentError("Invalid endianess")



def is_big_endian():     return get_endian() == Elf.BIG_ENDIAN
def is_little_endian():  return not is_big_endian()


def flags_to_human(reg_value, value_table):
    """Returns a human readable string showing the flag states."""
    flags = []
    for i in value_table:
        flag_str = Color.boldify(value_table[i].upper()) if reg_value & (1<<i) else value_table[i].lower()
        flags.append(flag_str)
    return "[{}]".format(" ".join(flags))


class Architecture(object):
    """Generic metaclass for the architecture supported by GEF."""
    __metaclass__ = abc.ABCMeta

    @abc.abstractproperty
    def all_registers(self):                       pass
    @abc.abstractproperty
    def instruction_length(self):                  pass
    @abc.abstractproperty
    def nop_insn(self):                            pass
    @abc.abstractproperty
    def return_register(self):                     pass
    @abc.abstractproperty
    def flag_register(self):                       pass
    @abc.abstractproperty
    def flags_table(self):                         pass
    @abc.abstractproperty
    def function_parameters(self):                 pass
    @abc.abstractmethod
    def flag_register_to_human(self, val=None):    pass
    @abc.abstractmethod
    def is_call(self, insn):                       pass
    @abc.abstractmethod
    def is_conditional_branch(self, insn):         pass
    @abc.abstractmethod
    def is_branch_taken(self, insn):               pass

    @property
    def pc(self):
        return get_register("$pc")

    @property
    def sp(self):
        return get_register("$sp")


class ARM(Architecture):
    arch = "ARM"
    mode = "ARM"

    all_registers = ["$r0   ", "$r1   ", "$r2   ", "$r3   ", "$r4   ", "$r5   ", "$r6   ",
                     "$r7   ", "$r8   ", "$r9   ", "$r10  ", "$r11  ", "$r12  ", "$sp   ",
                     "$lr   ", "$pc   ", "$cpsr ",]

    # http://infocenter.arm.com/help/index.jsp?topic=/com.arm.doc.dui0041c/Caccegih.html
    # return b"\x00\x00\xa0\xe1" # mov r0,r0
    nop_insn = b"\x01\x10\xa0\xe1" # mov r1,r1
    return_register = "$r0"
    flag_register = "$cpsr"
    flags_table = {
        31: "negative",
        30: "zero",
        29: "carry",
        28: "overflow",
        7: "interrupt",
        6: "fast",
        5: "thumb"
    }
    function_parameters = ["$r0", "$r1", "$r2", "$r3"]

    @property
    def instruction_length(self):
        return 2 if is_arm_thumb() else 4

    def is_call(self, insn):
        return False

    def flag_register_to_human(self, val=None):
        # http://www.botskool.com/user-pages/tutorials/electronics/arm-7-tutorial-part-1
        if val is None:
            reg = self.flag_register
            val = get_register(reg)
        return flags_to_human(val, self.flags_table)

    def is_conditional_branch(self, insn):
        branch_mnemos = {"beq", "bne", "bleq", "blt", "bgt", "bgez", "bvs", "bvc",
                  "jeq", "jne", "jleq", "jlt", "jgt", "jgez", "jvs", "jvc"}
        return insn.mnemo in branch_mnemos

    def is_branch_taken(self, insn):
        mnemo = insn.mnemo
        # ref: http://www.davespace.co.uk/arm/introduction-to-arm/conditional.html
        flags = dict((self.flags_table[k], k) for k in self.flags_table)
        val = get_register(self.flag_register)
        taken, reason = False, ""

        if mnemo.endswith("eq"): taken, reason = val&(1<<flags["zero"]), "Z"
        elif mnemo.endswith("ne"): taken, reason = val&(1<<flags["zero"]) == 0, "!Z"
        elif mnemo.endswith("lt"): taken, reason = val&(1<<flags["negative"])!=val&(1<<flags["overflow"]), "N!=O"
        elif mnemo.endswith("le"): taken, reason = val&(1<<flags["zero"]) or val&(1<<flags["negative"])!=val&(1<<flags["overflow"]), "Z || N!=O"
        elif mnemo.endswith("gt"): taken, reason = val&(1<<flags["zero"]) == 0 and val&(1<<flags["negative"]) == val&(1<<flags["overflow"]), "!Z && N==O"
        elif mnemo.endswith("ge"): taken, reason = val&(1<<flags["negative"]) == val&(1<<flags["overflow"]), "N==O"
        elif mnemo.endswith("bvs"): taken, reason = val&(1<<flags["overflow"]), "O"
        elif mnemo.endswith("bvc"): taken, reason = val&(1<<flags["overflow"]) == 0, "!O"
        return taken, reason

    def mprotect_asm(self, addr, size, perm):
        _NR_mprotect = 125
        insns = [
            "push {r0-r2, r7}",
            "mov r0, {:d}".format(addr),
            "mov r1, {:d}".format(size),
            "mov r2, {:d}".format(perm),
            "mov r7, {:d}".format(_NR_mprotect),
            "svc 0",
            "pop {r0-r2, r7}",]
        return "; ".join(insns)


class AARCH64(ARM):
    arch = "ARM"
    mode = "AARCH64"

    all_registers = [
        "$x0       ", "$x1       ", "$x2       ", "$x3       ", "$x4       ", "$x5       ", "$x6       ", "$x7       ",
        "$x8       ", "$x9       ", "$x10      ", "$x11      ", "$x12      ", "$x13      ", "$x14      ", "$x15      ",
        "$x16      ", "$x17      ", "$x18      ", "$x19      ", "$x20      ", "$x21      ", "$x22      ", "$x23      ",
        "$x24      ", "$x25      ", "$x26      ", "$x27      ", "$x28      ", "$x29      ", "$x30      ", "$sp       ",
        "$pc       ", "$cpsr     ", "$fpsr     ", "$fpcr     ",]
    return_register = "$x0"
    flag_register = "$cpsr"
    flags_table = {
        31: "negative",
        30: "zero",
        29: "carry",
        28: "overflow",
        7: "interrupt",
        6: "fast"
    }
    function_parameters = ["$x0", "$x1", "$x2", "$x3"]

    def flag_register_to_human(self, val=None):
        # http://events.linuxfoundation.org/sites/events/files/slides/KoreaLinuxForum-2014.pdf
        reg = self.flag_register
        if not val:
            val = get_register(reg)
        return flags_to_human(val, self.flags_table)

    def mprotect_asm(self, addr, size, perm):
        raise OSError("Architecture {:s} not supported yet".format(self.arch))
        return

    def is_conditional_branch(self, insn):
        # https://www.element14.com/community/servlet/JiveServlet/previewBody/41836-102-1-229511/ARM.Reference_Manual.pdf
        # sect. 5.1.1
        mnemo = insn.mnemo
        branch_mnemos = {"cbnz", "cbz", "tbnz", "tbz"}
        return mnemo.startswith("b.") or mnemo in branch_mnemos

    def is_branch_taken(self, insn):
        mnemo, operands = insn.mnemo, insn.operands
        flags = dict((self.flags_table[k], k) for k in self.flags_table)
        val = get_register(self.flag_register)
        taken, reason = False, ""

        if mnemo in {"cbnz", "cbz", "tbnz", "tbz"}:
            reg = operands[0]
            op = get_register(reg)
            if mnemo=="cbnz":
                if op!=0: taken, reason = True, "{}!=0".format(reg)
                else: taken, reason = False, "{}==0".format(reg)
            elif mnemo=="cbz":
                if op==0: taken, reason = True, "{}==0".format(reg)
                else: taken, reason = False, "{}!=0".format(reg)
            elif mnemo=="tbnz":
                i = int(operands[1])
                if (op & 1<<i) != 0: taken, reason = True, "{}&1<<{}!=0".format(reg,i)
                else: taken, reason = False, "{}&1<<{}==0".format(reg,i)
            elif mnemo=="tbz":
                i = int(operands[1])
                if (op & 1<<i) == 0: taken, reason = True, "{}&1<<{}==0".format(reg,i)
                else: taken, reason = False, "{}&1<<{}!=0".format(reg,i)

        if mnemo.endswith("eq"): taken, reason = val&(1<<flags["zero"]), "Z"
        if mnemo.endswith("ne"): taken, reason = val&(1<<flags["zero"]) == 0, "!Z"
        if mnemo.endswith("lt"): taken, reason = val&(1<<flags["negative"])!=val&(1<<flags["overflow"]), "N!=O"
        if mnemo.endswith("le"): taken, reason = val&(1<<flags["zero"]) or val&(1<<flags["negative"])!=val&(1<<flags["overflow"]), "Z || N!=O"
        if mnemo.endswith("gt"): taken, reason = val&(1<<flags["zero"]) == 0 and val&(1<<flags["negative"]) == val&(1<<flags["overflow"]), "!Z && N==O"
        if mnemo.endswith("ge"): taken, reason = val&(1<<flags["negative"]) == val&(1<<flags["overflow"]), "N==O"
        return taken, reason


class X86(Architecture):
    arch = "X86"
    mode = "32"

    nop_insn = b"\x90"
    all_registers = [
        "$eax   ", "$ebx   ", "$ecx   ", "$edx   ", "$esp   ", "$ebp   ", "$esi   ",
        "$edi   ", "$eip   ", "$cs    ", "$ss    ", "$ds    ", "$es    ",
        "$fs    ", "$gs    ", "$eflags",]
    instruction_length = None
    return_register = "$eax"
    function_parameters = ["$esp", ]
    flag_register = "$eflags"
    flags_table = {
        6: "zero",
        0: "carry",
        2: "parity",
        4: "adjust",
        7: "sign",
        8: "trap",
        9: "interrupt",
        10: "direction",
        11: "overflow",
        16: "resume",
        17: "virtualx86",
        21: "identification",
    }

    def flag_register_to_human(self, val=None):
        reg = self.flag_register
        if not val:
            val = get_register(reg)
        return flags_to_human(val, self.flags_table)

    def is_call(self, insn):
        mnemo = insn.mnemo
        call_mnemos = {"call", "callq"}
        return mnemo in call_mnemos

    def is_conditional_branch(self, insn):
        mnemo = insn.mnemo
        branch_mnemos = {
            "ja", "jnbe", "jae", "jnb", "jnc", "jb", "jc", "jnae", "jbe", "jna",
            "jcxz", "jecxz", "jrcxz", "je", "jz", "jg", "jnle", "jge", "jnl",
            "jl", "jnge", "jle", "jng", "jne", "jnz", "jno", "jnp", "jpo", "jns",
            "jo", "jp", "jpe", "js"
        }
        return mnemo in branch_mnemos

    def is_branch_taken(self, insn):
        mnemo = insn.mnemo
        # all kudos to fG! (https://github.com/gdbinit/Gdbinit/blob/master/gdbinit#L1654)
        flags = dict((self.flags_table[k], k) for k in self.flags_table)
        val = get_register(self.flag_register)
        cx = get_register("$rcx") if self.mode == 64 else get_register("$ecx")

        taken, reason = False, ""

        if mnemo in ("ja", "jnbe"):
            taken, reason = val&(1<<flags["carry"]) == 0 and val&(1<<flags["zero"]) == 0, "!C && !Z"
        elif mnemo in ("jae", "jnb", "jnc"):
            taken, reason = val&(1<<flags["carry"]) == 0, "!C"
        elif mnemo in ("jb", "jc", "jnae"):
            taken, reason = val&(1<<flags["carry"]), "C"
        elif mnemo in ("jbe", "jna"):
            taken, reason = val&(1<<flags["carry"]) or val&(1<<flags["zero"]), "C || Z"
        elif mnemo in ("jcxz", "jecxz", "jrcxz"):
            taken, reason = cx == 0, "!$CX"
        elif mnemo in ("je", "jz"):
            taken, reason = val&(1<<flags["zero"]), "Z"
        elif mnemo in ("jg", "jnle"):
            taken, reason = val&(1<<flags["zero"]) == 0 and val&(1<<flags["overflow"]) == val&(1<<flags["sign"]), "!Z && O==S"
        elif mnemo in ("jge", "jnl"):
            taken, reason = val&(1<<flags["sign"]) == val&(1<<flags["overflow"]), "S==O"
        elif mnemo in ("jl", "jnge"):
            taken, reason = val&(1<<flags["overflow"])!=val&(1<<flags["sign"]), "S!=O"
        elif mnemo in ("jle", "jng"):
            taken, reason = val&(1<<flags["zero"]) or val&(1<<flags["overflow"])!=val&(1<<flags["sign"]), "Z || S!=0"
        elif mnemo in ("jne", "jnz"):
            taken, reason = val&(1<<flags["zero"]) == 0, "!Z"
        elif mnemo in ("jno",):
            taken, reason = val&(1<<flags["overflow"]) == 0, "!O"
        elif mnemo in ("jnp", "jpo"):
            taken, reason = val&(1<<flags["parity"]) == 0, "!P"
        elif mnemo in ("jns",):
            taken, reason = val&(1<<flags["sign"]) == 0, "!S"
        elif mnemo in ("jo",):
            taken, reason = val&(1<<flags["overflow"]), "O"
        elif mnemo in ("jpe", "jp"):
            taken, reason = val&(1<<flags["parity"]), "P"
        elif mnemo in ("js",):
            taken, reason = val&(1<<flags["sign"]), "S"
        return taken, reason

    def mprotect_asm(self, addr, size, perm):
        _NR_mprotect = 125
        insns = [
            "pushad",
            "mov eax, {:d}".format(_NR_mprotect),
            "mov ebx, {:d}".format(addr),
            "mov ecx, {:d}".format(size),
            "mov edx, {:d}".format(perm),
            "int 0x80",
            "popad",]
        return "; ".join(insns)


class X86_64(X86):
    arch = "X86"
    mode = "64"

    all_registers = [
        "$rax   ", "$rbx   ", "$rcx   ", "$rdx   ", "$rsp   ", "$rbp   ", "$rsi   ",
        "$rdi   ", "$rip   ", "$r8    ", "$r9    ", "$r10   ", "$r11   ", "$r12   ",
        "$r13   ", "$r14   ", "$r15   ",
        "$cs    ", "$ss    ", "$ds    ", "$es    ", "$fs    ", "$gs    ", "$eflags",]
    return_register = "$rax"
    function_parameters = ["$rdi", "$rsi", "$rdx", "$rcx", "$r8", "$r9"]

    def mprotect_asm(self, addr, size, perm):
        _NR_mprotect = 10
        insns = ["push rax", "push rdi", "push rsi", "push rdx",
                 "mov rax, {:d}".format(_NR_mprotect),
                 "mov rdi, {:d}".format(addr),
                 "mov rsi, {:d}".format(size),
                 "mov rdx, {:d}".format(perm),
                 "syscall",
                 "pop rdx", "pop rsi", "pop rdi", "pop rax"]
        return "; ".join(insns)


class PowerPC(Architecture):
    arch = "PPC"
    mode = "PPC32"

    all_registers = [
        "$r0  ", "$r1  ", "$r2  ", "$r3  ", "$r4  ", "$r5  ", "$r6  ", "$r7  ",
        "$r8  ", "$r9  ", "$r10 ", "$r11 ", "$r12 ", "$r13 ", "$r14 ", "$r15 ",
        "$r16 ", "$r17 ", "$r18 ", "$r19 ", "$r20 ", "$r21 ", "$r22 ", "$r23 ",
        "$r24 ", "$r25 ", "$r26 ", "$r27 ", "$r28 ", "$r29 ", "$r30 ", "$r31 ",
        "$pc  ", "$msr ", "$cr  ", "$lr  ", "$ctr ", "$xer ", "$trap",]
    instruction_length = 4
    nop_insn = b"\x60\x00\x00\x00" # http://www.ibm.com/developerworks/library/l-ppc/index.html
    return_register = "$r0"
    flag_register = "$cr"
    flags_table = {
        3: "negative[0]",
        2: "positive[0]",
        1: "equal[0]",
        0: "overflow[0]",

        # cr7
        31: "less[7]",
        30: "greater[7]",
        29: "equal[7]",
        28: "overflow[7]",
    }
    function_parameters = ["$i0", "$i1", "$i2", "$i3", "$i4", "$i5"]

    def flag_register_to_human(self, val=None):
        # http://www.cebix.net/downloads/bebox/pem32b.pdf (% 2.1.3)
        if not val:
            reg = self.flag_register
            val = get_register(reg)
        return flags_to_human(val, self.flags_table)

    def is_call(self, insn):
        return False

    def is_conditional_branch(self, insn):
        mnemo = insn.mnemo
        branch_mnemos = {"beq", "bne", "ble", "blt", "bgt", "bge"}
        return mnemo in branch_mnemos

    def is_branch_taken(self, insn):
        mnemo = insn.mnemo
        flags = dict((self.flags_table[k], k) for k in self.flags_table)
        val = get_register(self.flag_register)
        taken, reason = False, ""
        if mnemo == "beq": taken, reason = val&(1<<flags["equal[7]"]), "E"
        elif mnemo == "bne": taken, reason = val&(1<<flags["equal[7]"]) == 0, "!E"
        elif mnemo == "ble": taken, reason = val&(1<<flags["equal[7]"]) or val&(1<<flags["less[7]"]), "E || L"
        elif mnemo == "blt": taken, reason = val&(1<<flags["less[7]"]), "L"
        elif mnemo == "bge": taken, reason = val&(1<<flags["equal[7]"]) or val&(1<<flags["greater[7]"]), "E || G"
        elif mnemo == "bgt": taken, reason = val&(1<<flags["greater[7]"]), "G"
        return taken, reason

    def mprotect_asm(self, addr, size, perm):
        """Ref: http://www.ibm.com/developerworks/library/l-ppc/index.html"""
        _NR_mprotect = 125
        insns = ["addi 1, 1, -16",                 # 1 = r1 = sp
                 "stw 0, 0(1)", "stw 3, 4(1)",     # r0 = syscall_code | r3, r4, r5 = args
                 "stw 4, 8(1)", "stw 5, 12(1)",
                 "li 0, {:d}".format(_NR_mprotect),
                 "lis 3, {:#x}@h".format(addr),
                 "ori 3, 3, {:#x}@l".format(addr),
                 "lis 4, {:#x}@h".format(size),
                 "ori 4, 4, {:#x}@l".format(size),
                 "li 5, {:d}".format(perm),
                 "sc",
                 "lwz 0, 0(1)", "lwz 3, 4(1)",
                 "lwz 4, 8(1)", "lwz 5, 12(1)",
                 "addi 1, 1, 16",]
        return ";".join(insns)


class PowerPC64(PowerPC):
    arch = "PPC"
    mode = "PPC64"


class SPARC(Architecture):
    """ Refs:
    - http://www.cse.scu.edu/~atkinson/teaching/sp05/259/sparc.pdf
    """
    arch = "SPARC"
    mode = ""

    all_registers = [
        "$g0 ", "$g1 ", "$g2 ", "$g3 ", "$g4 ", "$g5 ", "$g6 ", "$g7 ",
        "$o0 ", "$o1 ", "$o2 ", "$o3 ", "$o4 ", "$o5 ", "$o7 ",
        "$l0 ", "$l1 ", "$l2 ", "$l3 ", "$l4 ", "$l5 ", "$l6 ", "$l7 ",
        "$i0 ", "$i1 ", "$i2 ", "$i3 ", "$i4 ", "$i5 ", "$i7 ",
        "$pc ", "$npc", "$sp ", "$fp ", "$psr",]
    instruction_length = 4
    nop_insn = b"\x00\x00\x00\x00"  # sethi 0, %g0
    return_register = "$i0"
    flag_register = "$psr"
    flags_table = {
        23: "negative",
        22: "zero",
        21: "overflow",
        20: "carry",
        7: "supervisor",
        5: "trap",
    }
    function_parameters = ["$o0 ", "$o1 ", "$o2 ", "$o3 ", "$o4 ", "$o5 ", "$o7 ",]

    def flag_register_to_human(self, val=None):
        # http://www.gaisler.com/doc/sparcv8.pdf
        reg = self.flag_register
        if not val:
            val = get_register(reg)
        return flags_to_human(val, self.flags_table)

    def is_call(self, insn):
        return False

    def is_conditional_branch(self, insn):
        mnemo = insn.mnemo
        # http://moss.csc.ncsu.edu/~mueller/codeopt/codeopt00/notes/condbranch.html
        branch_mnemos = {
            "be", "bne", "bg", "bge", "bgeu", "bgu", "bl", "ble", "blu", "bleu",
            "bneg", "bpos", "bvs", "bvc", "bcs", "bcc"
        }
        return mnemo in branch_mnemos

    def is_branch_taken(self, insn):
        mnemo = insn.mnemo
        flags = dict((self.flags_table[k], k) for k in self.flags_table)
        val = get_register(self.flag_register)
        taken, reason = False, ""

        if mnemo == "be": taken, reason = val&(1<<flags["zero"]), "Z"
        elif mnemo == "bne": taken, reason = val&(1<<flags["zero"]) == 0, "!Z"
        elif mnemo == "bg": taken, reason = val&(1<<flags["zero"]) == 0 and (val&(1<<flags["negative"]) == 0 or val&(1<<flags["overflow"]) == 0), "!Z && (!N || !O)"
        elif mnemo == "bge": taken, reason = val&(1<<flags["negative"]) == 0 or val&(1<<flags["overflow"]) == 0, "!N || !O"
        elif mnemo == "bgu": taken, reason = val&(1<<flags["carry"]) == 0 and val&(1<<flags["zero"]) == 0, "!C && !Z"
        elif mnemo == "bgeu": taken, reason = val&(1<<flags["carry"]) == 0, "!C"
        elif mnemo == "bl": taken, reason = val&(1<<flags["negative"]) and val&(1<<flags["overflow"]), "N && O"
        elif mnemo == "blu": taken, reason = val&(1<<flags["carry"]), "C"
        elif mnemo == "ble": taken, reason = val&(1<<flags["zero"]) or (val&(1<<flags["negative"]) or val&(1<<flags["overflow"])), "Z || (N || O)"
        elif mnemo == "bleu": taken, reason = val&(1<<flags["carry"]) or val&(1<<flags["zero"]), "C || Z"
        elif mnemo == "bneg": taken, reason = val&(1<<flags["negative"]), "N"
        elif mnemo == "bpos": taken, reason = val&(1<<flags["negative"]) == 0, "!N"
        elif mnemo == "bvs": taken, reason = val&(1<<flags["overflow"]), "O"
        elif mnemo == "bvc": taken, reason = val&(1<<flags["overflow"]) == 0, "!O"
        elif mnemo == "bcs": taken, reason = val&(1<<flags["carry"]), "C"
        elif mnemo == "bcc": taken, reason = val&(1<<flags["carry"]) == 0, "!C"
        return taken, reason

    def mprotect_asm(self, addr, size, perm):
        hi = (addr & 0xffff0000) >> 16
        lo = (addr & 0x0000ffff)
        _NR_mprotect = 125
        syscall = "t 0x6d" if is_sparc64() else "t 0x10"
        insns = ["add %sp, -16, %sp",
                 "st %g1, [ %sp ]", "st %o0, [ %sp + 4 ]",
                 "st %o1, [ %sp + 8 ]", "st %o2, [ %sp + 12 ]",
                 "sethi  %hi({}), %o0".format(hi),
                 "or  %o0, {}, %o0".format(lo),
                 "clr  %o1",
                 "clr  %o2",
                 "mov  {}, %g1".format(_NR_mprotect),
                 syscall,
                 "ld [ %sp ], %g1", "ld [ %sp + 4 ], %o0",
                 "ld [ %sp + 8 ], %o1", "ld [ %sp + 12 ], %o2",
                 "add %sp, 16, %sp",]
        return "; ".join(insns)


class SPARC64(SPARC):
    """ Refs:
    - http://math-atlas.sourceforge.net/devel/assembly/abi_sysV_sparc.pdf
    - https://cr.yp.to/2005-590/sparcv9.pdf
    """
    arch = "SPARC"
    mode = "V9"

    all_registers = [
        "$g0   ", "$g1   ", "$g2   ", "$g3   ", "$g4   ", "$g5   ", "$g6   ", "$g7   ",
        "$o0   ", "$o1   ", "$o2   ", "$o3   ", "$o4   ", "$o5   ", "$o7   ",
        "$l0   ", "$l1   ", "$l2   ", "$l3   ", "$l4   ", "$l5   ", "$l6   ", "$l7   ",
        "$i0   ", "$i1   ", "$i2   ", "$i3   ", "$i4   ", "$i5   ", "$i7   ",
        "$pc   ", "$npc  ", "$sp   ", "$fp   ", "$state", ]

    flag_register = "$state" # sparcv9.pdf, 5.1.5.1 (ccr)
    flags_table = {
        35: "negative",
        34: "zero",
        33: "overflow",
        32: "carry",
    }



class MIPS(Architecture):
    arch = "MIPS"
    mode = "MIPS32"

    # http://vhouten.home.xs4all.nl/mipsel/r3000-isa.html
    all_registers = [
        "$zero     ", "$at       ", "$v0       ", "$v1       ", "$a0       ", "$a1       ", "$a2       ", "$a3       ",
        "$t0       ", "$t1       ", "$t2       ", "$t3       ", "$t4       ", "$t5       ", "$t6       ", "$t7       ",
        "$s0       ", "$s1       ", "$s2       ", "$s3       ", "$s4       ", "$s5       ", "$s6       ", "$s7       ",
        "$t8       ", "$t9       ", "$k0       ", "$k1       ", "$s8       ", "$status   ", "$badvaddr ", "$cause    ",
        "$pc       ", "$sp       ", "$hi       ", "$lo       ", "$fir      ", "$fcsr     ", "$ra       ", "$gp       ",]
    instruction_length = 4
    nop_insn = b"\x00\x00\x00\x00" # sll $0,$0,0
    return_register = "$v0"
    flag_register = "$fcsr"
    flags_table = {}
    function_parameters = ["$a0", "$a1", "$a2", "$a3"]

    def flag_register_to_human(self, val=None):
        return Color.colorify("No flag register", attrs="yellow underline")

    def is_call(self, insn):
        return False

    def is_conditional_branch(self, insn):
        mnemo = insn.mnemo
        branch_mnemos = {"beq", "bne", "beqz", "bnez", "bgtz", "bgez", "bltz", "blez"}
        return mnemo in branch_mnemos

    def is_branch_taken(self, insn):
        mnemo, ops = insn.mnemo, insn.operands
        taken, reason = False, ""

        if mnemo == "beq":
            taken, reason = get_register(ops[0]) == get_register(ops[1]), "{0[0]} == {0[1]}".format(ops)
        elif mnemo == "bne":
            taken, reason = get_register(ops[0]) != get_register(ops[1]), "{0[0]} != {0[1]}".format(ops)
        elif mnemo == "beqz":
            taken, reason = get_register(ops[0]) == 0, "{0[0]} == 0".format(ops)
        elif mnemo == "bnez":
            taken, reason = get_register(ops[0]) != 0, "{0[0]} != 0".format(ops)
        elif mnemo == "bgtz":
            taken, reason = get_register(ops[0]) > 0, "{0[0]} > 0".format(ops)
        elif mnemo == "bgez":
            taken, reason = get_register(ops[0]) >= 0, "{0[0]} >= 0".format(ops)
        elif mnemo == "bltz":
            taken, reason = get_register(ops[0]) < 0, "{0[0]} < 0".format(ops)
        elif mnemo == "blez":
            taken, reason = get_register(ops[0]) <= 0, "{0[0]} <= 0".format(ops)
        return taken, reason

    def mprotect_asm(self, addr, size, perm):
        _NR_mprotect = 4125
        insns = ["addi $sp, $sp, -16",
                 "sw $v0, 0($sp)", "sw $a0, 4($sp)",
                 "sw $a3, 8($sp)", "sw $a3, 12($sp)",
                 "li $v0, {:d}".format(_NR_mprotect),
                 "li $a0, {:d}".format(addr),
                 "li $a1, {:d}".format(size),
                 "li $a2, {:d}".format(perm),
                 "syscall",
                 "lw $v0, 0($sp)", "lw $a1, 4($sp)",
                 "lw $a3, 8($sp)", "lw $a3, 12($sp)",
                 "addi $sp, $sp, 16",]
        return "; ".join(insns)


def write_memory(address, buffer, length=0x10):
    """Write `buffer` at address `address`."""
    if PYTHON_MAJOR == 2: buffer = str(buffer)
    return gdb.selected_inferior().write_memory(address, buffer, length)


def read_memory(addr, length=0x10):
    """Returns a  `length` long byte array with the copy of the process memory at `addr`."""
    if PYTHON_MAJOR == 2:
        return gdb.selected_inferior().read_memory(addr, length)

    return gdb.selected_inferior().read_memory(addr, length).tobytes()


def read_int_from_memory(addr):
    """Returns an integer from memory."""
    sz = get_memory_alignment()
    mem = read_memory(addr, sz)
    fmt = "{}{}".format(endian_str(), "I" if sz==4 else "Q")
    return struct.unpack(fmt, mem)[0]


def read_cstring_from_memory(address):
    """Returns a C-string from memory."""
    char_t = __cached_lookup_type("char")
    char_ptr = char_t.pointer()
    res = gdb.Value(address).cast(char_ptr).string().strip()

    i = res.find("\n")
    if i != -1 and len(res) > get_memory_alignment():
        res = "{}[...]".format(res[:i])

    return res


def is_readable_string(address):
    """Tries to determine if the content pointed by `address` is
    a readable string by checking if:
    * the last element is 0x00 (i.e. it is a C-string)
    * each byte is printable"""
    try:
        cstr = read_cstring_from_memory(address)
        return isinstance(cstr, unicode) and cstr and all([x in string.printable for x in cstr])
    except UnicodeDecodeError:
        return False


def is_alive():
    """Check if GDB is running."""
    try:
        return get_pid() > 0
    except gdb.error:
        return False
    return False


def only_if_gdb_running(f):
    """Decorator wrapper to check if GDB is running."""
    @functools.wraps(f)
    def wrapper(*args, **kwargs):
        if is_alive():
            return f(*args, **kwargs)
        else:
            warn("No debugging session active")
    return wrapper


def only_if_gdb_target_local(f):
    """Decorator wrapper to check if GDB is running locally (target not remote)."""
    @functools.wraps(f)
    def wrapper(*args, **kwargs):
        if not is_remote_debug():
            return f(*args, **kwargs)
        else:
            warn("This command cannot work for remote sessions.")
    return wrapper


def experimental_feature(f):
    """Decorator to add a warning when a feature is experimental."""
    @functools.wraps(f)
    def wrapper(*args, **kwargs):
        warn("This feature is under development, expect bugs and unstability...")
        return f(*args, **kwargs)
    return wrapper


def catch_generic_exception(f):
    """Generic decorator to cleanly catch exception of gef runtime."""
    @functools.wraps(f)
    def wrapper(*args, **kwargs):
        if is_debug():
            return f(*args, **kwargs)
        try:
            return f(*args, **kwargs)
        except Exception as e:
            err("Command failed: {}".format(str(e)))
    return wrapper


def to_unsigned_long(v):
    """Helper to cast a gdb.Value to unsigned long."""
    unsigned_long_t = __cached_lookup_type("unsigned long")
    return long(v.cast(unsigned_long_t))


def get_register(regname):
    """Get a register value. Exception will be raised if expression cannot be parse.
    This function won't catch on purpose.
    @param regname: expected register
    @return register value
    """
    regname = regname.strip()
    try:
        value = gdb.parse_and_eval(regname)
        return long(value)
    except gdb.error:
        value = gdb.selected_frame().read_register(regname)
        return long(value)


@lru_cache()
def get_os():
    """Helper to return the current OS."""
    return platform.system().lower()


@lru_cache()
def get_pid():
    """Helper to return the currently debugged Process Id."""
    return gdb.selected_inferior().pid


@lru_cache()
def get_filepath():
    """Returns the absolute path of the file currently debugged."""
    filename = gdb.current_progspace().filename

    if is_remote_debug():
        # if no filename specified, try downloading target from /proc
        if filename is None:
            pid = get_pid()
            if pid > 0:
                return download_file("/proc/{:d}/exe".format(pid), use_cache=True)
            else:
                return None

        # if target is remote file, download
        elif filename.startswith("target:"):
            return download_file(filename[len("target:"):], use_cache=True)
        else:
            return filename
    else:
        return filename


@lru_cache()
def get_filename():
    """Returns the full filename of the file currently debugged."""
    return os.path.basename(get_filepath())


def download_file(target, use_cache=False):
    """Download filename `target` inside the mirror tree inside the GEF_TEMP_DIR.
    The tree architecture must be GEF_TEMP_DIR/gef/<local_pid>/<remote_filepath>.
    This allow a "chroot-like" tree format."""

    try:
        local_root = os.path.sep.join([GEF_TEMP_DIR, str(get_pid())])
        local_path = os.path.sep.join([local_root, os.path.dirname(target)])
        local_name = os.path.sep.join([local_path, os.path.basename(target)])

        if use_cache and os.access(local_name, os.R_OK):
            return local_name

        gef_makedirs(local_path)
        gdb.execute("remote get {0:s} {1:s}".format(target, local_name))
    except Exception as e:
        err("download_file() failed: {}".format(str(e)))
        local_name = None
    return local_name


def open_file(path, use_cache=False):
    """Attempt to open the given file, if remote debugging is active, download
    it first to the mirror in /tmp/"""
    if is_remote_debug():
        lpath = download_file(path, use_cache)
        if not lpath:
            raise IOError("cannot open remote path {:s}".format(path))
        return open(lpath)
    else:
        return open(path)


def get_function_length(sym):
    """Attempt to get the length of the raw bytes of a function."""
    dis = gdb.execute("disassemble {:s}".format(sym), to_string=True).splitlines()
    start_addr = int(dis[1].split()[0], 16)
    end_addr = int(dis[-2].split()[0], 16)
    return end_addr - start_addr


def __get_process_maps_linux(proc_map_file):
    """Parse the Linux process `/proc/pid/maps` file."""
    f = open_file(proc_map_file, use_cache=False)
    for line in f:
        line = line.strip()

        addr, perm, off, _, rest = line.split(" ", 4)
        rest = rest.split(" ", 1)
        if len(rest) == 1:
            inode = rest[0]
            pathname = ""
        else:
            inode = rest[0]
            pathname = rest[1].replace(" ", "")

        addr_start, addr_end = addr.split("-")
        addr_start, addr_end = long(addr_start, 16), long(addr_end, 16)
        off = long(off, 16)
        perm = Permission.from_process_maps(perm)

        yield Section(page_start=addr_start,
                      page_end=addr_end,
                      offset=off,
                      permission=perm,
                      inode=inode,
                      path=pathname)
    return


def __get_process_maps_freebsd(proc_map_file):
    """Parse the FreeBSD process `/proc/pid/maps` file."""
    f = open_file(proc_map_file, use_cache=False)
    for line in f:
        line = line.strip()

        start_addr, end_addr, _, _, _, perm, _, _, _, _, _, inode, pathname, _, _ = line.split()
        start_addr, end_addr = long(start_addr, 0x10), long(end_addr, 0x10)
        offset = 0
        perm = Permission.from_process_maps(perm)

        yield Section(page_start=start_addr,
                      page_end=end_addr,
                      offset=offset,
                      permission=perm,
                      inode=inode,
                      path=pathname)
    return


@lru_cache()
def get_process_maps():
    """Parse the `/proc/pid/maps` file."""
    try:
        pid = get_pid()

        if sys.platform.startswith("linux"):
            sections = __get_process_maps_linux("/proc/{:d}/maps".format(pid))
        elif sys.platform.startswith("freebsd"):
            sections = __get_process_maps_freebsd("/proc/{:d}/map".format(pid))
        else:
            sections = []
    except Exception:
        warn("Failed to read /proc/<PID>/maps, using GDB sections info")
        sections = get_info_sections()

    return list(sections)


@lru_cache()
def get_info_sections():
    """Retrieves the debuggee sections."""
    stream = StringIO(gdb.execute("maintenance info sections", to_string=True))

    for line in stream:
        if not line:
            break

        try:
            parts = [x.strip() for x in line.split()]
            addr_start, addr_end = [long(x, 16) for x in parts[1].split("->")]
            off = long(parts[3][:-1], 16)
            path = parts[4]
            inode = ""
            perm = Permission.from_info_sections(parts[5:])

            yield Section(page_start=addr_start,
                          page_end=addr_end,
                          offset=off,
                          permission=perm,
                          inode=inode,
                          path=path)

        except IndexError:
            continue
        except ValueError:
            continue

    return


def get_info_files():
    """Retrieves all the files loaded by debuggee."""
    lines = gdb.execute("info files", to_string=True).splitlines()

    if len(lines) < len(__infos_files__):
        return __infos_files__

    for line in lines:
        line = line.strip().rstrip()

        if not line:
            break

        if not line.startswith("0x"):
            continue

        blobs = [x.strip() for x in line.split(" ")]
        addr_start = long(blobs[0], 16)
        addr_end = long(blobs[2], 16)
        section_name = blobs[4]

        if len(blobs) == 7:
            filename = blobs[6]
        else:
            filename = get_filepath()

        info = Zone()
        info.name = section_name
        info.zone_start = addr_start
        info.zone_end = addr_end
        info.filename = filename

        __infos_files__.append(info)

    return __infos_files__


def process_lookup_address(address):
    """Look up for an address in memory. Returns an Address object if found, None otherwise."""
    if not is_alive():
        err("Process is not running")
        return None

    if is_x86_64() or is_x86_32() :
        if is_in_x86_kernel(address):
            return None

    for sect in get_process_maps():
        if sect.page_start <= address < sect.page_end:
            return sect

    return None


def process_lookup_path(name, perm=Permission.ALL):
    """Look up for a path in the process memory mapping.
    Returns a Section object if found, None otherwise."""
    if not is_alive():
        err("Process is not running")
        return None

    for sect in get_process_maps():
        if name in sect.path and sect.permission.value & perm:
            return sect

    return None


def file_lookup_address(address):
    """Look up for a file by its address. Returns a Zone object if found, None otherwise."""
    for info in get_info_files():
        if info.zone_start <= address < info.zone_end:
            return info
    return None


def lookup_address(address):
    """Tries to find the address in the process address space.
    Return an Address object, with validity flag set based on success."""
    sect = process_lookup_address(address)
    info = file_lookup_address(address)
    if sect is None and info is None:
        # i.e. there is no info on this address
        return Address(value=address, valid=False)
    else:
        return Address(value=address, section=sect, info=info)


def xor(data, key):
    """Returns `data` xor-ed with `key`."""
    key = key.lstrip("0x")
    key = binascii.unhexlify(key)
    if PYTHON_MAJOR == 2:
        return b"".join([chr(ord(x) ^ ord(y)) for x, y in zip(data, itertools.cycle(key))])

    return bytearray([x ^ y for x, y in zip(data, itertools.cycle(key))])


def is_hex(pattern):
    """Tries to determine if `pattern` is an hexadecimal address."""
    if not pattern.startswith("0x") and not pattern.startswith("0X"):
        return False
    return len(pattern)%2==0 and all(c in string.hexdigits for c in pattern[2:])


def ida_synchronize_handler(event):
    gdb.execute("ida-interact Sync", from_tty=True, to_string=True)
    return


def continue_handler(event):
    """GDB event handler for new object continue cases."""
    return


def hook_stop_handler(event):
    """GDB event handler for stop cases."""
    reset_all_caches()
    gdb.execute("context")
    return


def new_objfile_handler(event):
    """GDB event handler for new object file cases."""
    reset_all_caches()
    reset_heap_infos()
    set_arch()
    return


def exit_handler(event):
    """GDB event handler for exit cases."""
    reset_all_caches()
    return


def get_terminal_size():
    """Return the current terminal size."""
    if is_debug():
        return 600, 100

    cmd = struct.unpack("hh", fcntl.ioctl(1, termios.TIOCGWINSZ, "1234"))
    tty_rows, tty_columns = int(cmd[0]), int(cmd[1])
    return tty_rows, tty_columns


def get_generic_arch(module, prefix, arch, mode, big_endian, to_string=False):
    """
    Retrieves architecture and mode from the arguments for use for the holy
    {cap,key}stone/unicorn trinity.
    """
    if to_string:
        arch = "{:s}.{:s}_ARCH_{:s}".format(module.__name__, prefix, arch)
        if mode:
            mode = "{:s}.{:s}_MODE_{:s}".format(module.__name__, prefix, str(mode))
        else:
            mode = ""
        if is_big_endian():
            mode += " + {:s}.{:s}_MODE_BIG_ENDIAN".format(module.__name__, prefix)
        else:
            mode += " + {:s}.{:s}_MODE_LITTLE_ENDIAN".format(module.__name__, prefix)

    else:
        arch = getattr(module, "{:s}_ARCH_{:s}".format(prefix, arch))
        if mode:
            mode = getattr(module, "{:s}_MODE_{:s}".format(prefix, mode))
        else:
            mode = ""
        if big_endian:
            mode += getattr(module, "{:s}_MODE_BIG_ENDIAN".format(prefix))
        else:
            mode += getattr(module, "{:s}_MODE_LITTLE_ENDIAN".format(prefix))

    return arch, mode


def get_generic_running_arch(module, prefix, to_string=False):
    """
    Retrieves architecture and mode from the current context.
    """

    if not is_alive():
        return None, None

    if current_arch is not None:
        arch, mode = current_arch.arch, current_arch.mode
    else:
        raise OSError("Emulation not supported for your OS")

    return get_generic_arch(module, prefix, arch, mode, is_big_endian(), to_string)


def get_unicorn_arch(arch=None, mode=None, endian=None, to_string=False):
    unicorn = sys.modules["unicorn"]
    if (arch, mode, endian) == (None,None,None):
        return get_generic_running_arch(unicorn, "UC", to_string)
    return get_generic_arch(unicorn, "UC", arch, mode, endian, to_string)


def get_capstone_arch(arch=None, mode=None, endian=None, to_string=False):
    capstone = sys.modules["capstone"]

    # hacky patch to unify capstone/ppc syntax with keystone & unicorn:
    # CS_MODE_PPC32 does not exist (but UC_MODE_32 & KS_MODE_32 do)
    if is_alive() and (is_powerpc() or is_ppc64()):
        if is_ppc64():
            raise OSError("Capstone not supported for PPC64 yet.")

        arch = "PPC"
        mode = "32"
        endian = is_big_endian()
        return get_generic_arch(capstone, "CS", arch, mode, endian, to_string)

    if (arch, mode, endian) == (None,None,None):
        return get_generic_running_arch(capstone, "CS", to_string)
    return get_generic_arch(capstone, "CS", arch, mode, endian, to_string)


def get_keystone_arch(arch=None, mode=None, endian=None, to_string=False):
    keystone = sys.modules["keystone"]
    if (arch, mode, endian) == (None,None,None):
        return get_generic_running_arch(keystone, "KS", to_string)
    return get_generic_arch(keystone, "KS", arch, mode, endian, to_string)


def get_unicorn_registers(to_string=False):
    "Returns a dict matching the Unicorn identifier for a specific register."
    unicorn = sys.modules["unicorn"]
    regs = {}

    if current_arch is not None:
        arch = current_arch.arch.lower()
    else:
        raise OSError("Oops")

    const = getattr(unicorn, "{}_const".format(arch))
    for reg in current_arch.all_registers:
        regname = "UC_{:s}_REG_{:s}".format(arch.upper(), reg.strip()[1:].upper())
        if to_string:
            regs[reg] = "{:s}.{:s}".format(const.__name__, regname)
        else:
            regs[reg] = getattr(const, regname)
    return regs


def keystone_assemble(code, arch, mode, *args, **kwargs):
    """Assembly encoding function based on keystone."""
    keystone = sys.modules["keystone"]
    code = gef_pybytes(code)
    addr = kwargs.get("addr", 0x1000)

    try:
        ks = keystone.Ks(arch, mode)
        enc, cnt = ks.asm(code, addr)
    except keystone.KsError as e:
        err("Keystone assembler error: {:s}".format(str(e)))
        return None

    if cnt==0:
        return ""

    enc = bytearray(enc)
    if "raw" not in kwargs:
        s = binascii.hexlify(enc)
        enc = b"\\x" + b"\\x".join([s[i:i + 2] for i in range(0, len(s), 2)])
        enc = enc.decode("utf-8")

    return enc


@lru_cache()
def get_elf_headers(filename=None):
    """Return an Elf object with info from `filename`. If not provided, will return
    the currently debugged file."""
    if filename is None:
        filename = get_filepath()

    if filename.startswith("target:"):
        warn("Your file is remote, you should try using `gef-remote` instead")
        return

    return Elf(filename)


@lru_cache()
def is_elf64(filename=None):
    """Checks if `filename` is an ELF64."""
    elf = get_elf_headers(filename)
    return elf.e_class == Elf.ELF_64_BITS


@lru_cache()
def is_elf32(filename=None):
    """Checks if `filename` is an ELF32."""
    elf = get_elf_headers(filename)
    return elf.e_class == Elf.ELF_32_BITS


@lru_cache()
def is_x86_64(filename=None):
    """Checks if `filename` is an x86-64 ELF."""
    elf = get_elf_headers(filename)
    return elf.e_machine == Elf.X86_64


@lru_cache()
def is_x86_32(filename=None):
    """Checks if `filename` is an x86-32 ELF."""
    elf = get_elf_headers(filename)
    return elf.e_machine == Elf.X86_32


@lru_cache()
def is_arm(filename=None):
    """Checks if `filename` is an ARM ELF."""
    elf = get_elf_headers(filename)
    return elf.e_machine == Elf.ARM


@lru_cache()
def is_arm_thumb():
    """Checks if `filename` is an ARM (THUMB mode) ELF."""
    return is_arm() and is_alive() and get_register("$cpsr") & (1<<5)


@lru_cache()
def is_mips():
    """Checks if `filename` is a MIPS ELF."""
    elf = get_elf_headers()
    return elf.e_machine == Elf.MIPS


@lru_cache()
def is_powerpc():
    """Checks if `filename` is a PowerPC ELF."""
    elf = get_elf_headers()
    return elf.e_machine == Elf.POWERPC


@lru_cache()
def is_ppc64():
    """Checks if `filename` is a PowerPC64 ELF."""
    elf = get_elf_headers()
    return elf.e_machine == Elf.POWERPC64


@lru_cache()
def is_sparc():
    """Checks if `filename` is a SPARC ELF."""
    elf = get_elf_headers()
    return elf.e_machine == Elf.SPARC


@lru_cache()
def is_sparc64():
    """Checks if `filename` is a SPARC64 ELF."""
    elf = get_elf_headers()
    return elf.e_machine == Elf.SPARC64


@lru_cache()
def is_aarch64():
    """Checks if `filename` is a AARCH64 ELF."""
    elf = get_elf_headers()
    return elf.e_machine == Elf.AARCH64


current_arch = None


def set_arch():
    """Sets the current architecture."""
    global current_arch

    elf = get_elf_headers()
    if   elf.e_machine == Elf.ARM:        current_arch = ARM()
    elif elf.e_machine == Elf.AARCH64:    current_arch = AARCH64()
    elif elf.e_machine == Elf.X86_32:     current_arch = X86()
    elif elf.e_machine == Elf.X86_64:     current_arch = X86_64()
    elif elf.e_machine == Elf.POWERPC:    current_arch = PowerPC()
    elif elf.e_machine == Elf.POWERPC64:  current_arch = PowerPC64()
    elif elf.e_machine == Elf.SPARC:      current_arch = SPARC()
    elif elf.e_machine == Elf.SPARC64:    current_arch = SPARC64()
    elif elf.e_machine == Elf.MIPS:       current_arch = MIPS()
    else:
        raise OSError("CPU type is currently not supported: {:s}".format(get_arch()))
    return


@lru_cache()
def __cached_lookup_type(_type):
    try:
        return gdb.lookup_type(_type).strip_typedefs()
    except RuntimeError as e:
        return None


def get_memory_alignment(in_bits=False):
    """Return sizeof(register). If `in_bits` is set to True, the result is returned in bits,
    otherwise in bytes."""
    res = __cached_lookup_type('size_t')
    if res is not None:
        return res.sizeof
    if is_elf32():
        return 4 if not in_bits else 32
    elif is_elf64():
        return 8 if not in_bits else 64
    raise EnvironmentError("GEF is running under an unsupported mode")


def clear_screen(tty=""):
    """Clear the screen."""
    if not tty:
        gdb.execute("shell clear")
        return

    with open(tty, "w") as f:
        f.write("\x1b[H\x1b[J")
    return


def format_address(addr):
    """Format the address according to its size."""
    memalign_size = get_memory_alignment()
    if memalign_size == 4:
        return "0x{:08x}".format(addr & 0xFFFFFFFF)

    return "0x{:016x}".format(addr & 0xFFFFFFFFFFFFFFFF)


def align_address(address):
    """Align the address correctly."""
    if get_memory_alignment(in_bits=True) == 32:
        ret = address & 0x00000000FFFFFFFF
    else:
        ret = address & 0xFFFFFFFFFFFFFFFF
    return ret


def align_address_to_page(address):
    """Align the address to a page."""
    a = align_address(address) >> DEFAULT_PAGE_ALIGN_SHIFT
    return a << DEFAULT_PAGE_ALIGN_SHIFT


def parse_address(address):
    """Parses an address and returns it as an Integer."""
    if is_hex(address):
        return long(address, 16)
    return to_unsigned_long(gdb.parse_and_eval(address))


def is_in_x86_kernel(address):
    address = align_address(address)
    memalign = get_memory_alignment(in_bits=True) - 1
    return (address >> memalign) == 0xF


@lru_cache()
def endian_str():
    elf = get_elf_headers()
    return "<" if elf.e_endianness == Elf.LITTLE_ENDIAN else ">"


@lru_cache()
def is_remote_debug():
    """"Returns True is the current debugging session is running through GDB remote session."""
    return "remote" in gdb.execute("maintenance print target-stack", to_string=True)


def de_bruijn(alphabet, n):
    """De Bruijn sequence for alphabet and subsequences of length n (for compat. w/ pwnlib)
    Source: https://github.com/Gallopsled/pwntools/blob/master/pwnlib/util/cyclic.py#L38 """
    k = len(alphabet)
    a = [0] * k * n
    def db(t, p):
        if t > n:
            if n % p == 0:
                for j in range(1, p + 1):
                    yield alphabet[a[j]]
        else:
            a[t] = a[t - p]
            for c in db(t + 1, p):
                yield c

            for j in range(a[t - p] + 1, k):
                a[t] = j
                for c in db(t + 1, t):
                    yield c

    return db(1,1)


def generate_cyclic_pattern(length):
    """Create a cyclic pattern based on de Bruijn sequence."""
    charset = b"""abcdefghijklmnopqrstuvwxyz"""
    cycle = get_memory_alignment() if is_alive() else 4
    i = 0
    res = []

    for c in de_bruijn(charset, cycle):
        if i == length: break
        res.append(c)
        i += 1

    return bytearray(res)


def dereference(addr):
    """GEF wrapper for gdb dereference function."""
    try:
        ulong_t = __cached_lookup_type("unsigned long")
        unsigned_long_type = ulong_t.pointer()
        ret = gdb.Value(addr).cast(unsigned_long_type).dereference()
    except gdb.MemoryError:
        ret = None
    return ret


def gef_convenience(value):
    """Defines a new convenience value."""
    global __gef_convenience_vars_index__
    var_name = "$_gef{:d}".format(__gef_convenience_vars_index__)
    __gef_convenience_vars_index__ += 1
    gdb.execute("""set {:s} = {:s} """.format(var_name, value))
    return var_name


def gef_read_canary():
    """Reads the canary of a running process using Auxiliary Vector. Returns a tuple of (canary, location)
    if found, None otherwise."""

    if not is_alive():
        return None

    canary = None
    canary_location = None
    for line in gdb.execute("info auxv", to_string=True).splitlines():
        tmp = line.split()
        _type, _addr = tmp[1], tmp[-1]
        if _type != "AT_RANDOM":
            continue
        canary_location = int(_addr, 16)
        nb = get_memory_alignment()
        canary = read_int_from_memory(canary_location)
        canary &= ~0xff
        return (canary, canary_location)

    return None


#
# Breakpoints
#
class FormatStringBreakpoint(gdb.Breakpoint):
    """Inspect stack for format string"""
    def __init__(self, spec, num_args):
        super(FormatStringBreakpoint, self).__init__(spec, type=gdb.BP_BREAKPOINT, internal=False)
        self.num_args = num_args
        self.enabled = True
        return

    def stop(self):
        msg = []
        if is_x86_32():
            sp = current_arch.sp
            sz =  current_arch.instruction_length
            val = sp + (self.num_args * sz) + sz
            ptr = read_int_from_memory(val)
            addr = lookup_address(ptr)
            ptr = hex(ptr)
        else:
            regs = current_arch.function_parameters
            ptr = regs[self.num_args]
            addr = lookup_address(get_register(ptr))

        if not addr.valid:
            return False

        if addr.section.permission.value & Permission.WRITE:
            content = read_cstring_from_memory(addr.value)
            name = addr.info.name if addr.info else addr.section.path
            msg.append(Color.colorify("Format string helper"))
            msg.append("Possible insecure format string: {:s}('{:s}' {:s} {:#x}: '{:s}')".format(self.location, ptr, right_arrow, addr.value, content))
            msg.append("Reason: Call to '{:s}()' with format string argument in position #{:d} is in page {:#x} ({:s}) that has write permission".format(self.location,
                                                                                                                                                 self.num_args,
                                                                                                                                                 addr.section.page_start,
                                                                                                                                                 name))
            push_context_message("warn", "\n".join(msg))
            return True

        return False


class StubBreakpoint(gdb.Breakpoint):
    """Create a breakpoint to permanently disable a call (fork/alarm/signal/etc.)"""

    def __init__(self, func, retval):
        super(StubBreakpoint, self).__init__(func, gdb.BP_BREAKPOINT, internal=False)
        self.func = func
        self.retval = retval

        m = "All calls to '{:s}' will be skipped".format(self.func)
        if self.retval is not None:
            m += " (with return value set to {:#x})".format(self.retval)
        info(m)
        return

    def stop(self):
        m = "Ignoring call to '{:s}' ".format(self.func)
        m+= "(setting return value to {:#x})".format(self.retval)
        gdb.execute("return (unsigned int){:#x}".format(self.retval))
        ok(m)
        return False


class ChangePermissionBreakpoint(gdb.Breakpoint):
    """When hit, this temporary breakpoint will restore the original code, and position
    $pc correctly."""

    def __init__(self, loc, code, pc):
        super(ChangePermissionBreakpoint, self).__init__(loc, gdb.BP_BREAKPOINT, internal=False)
        self.original_code = code
        self.original_pc = pc
        return

    def stop(self):
        info("Restoring original context")
        write_memory(self.original_pc, self.original_code, len(self.original_code))
        info("Restoring $pc")
        gdb.execute("set $pc = {:#x}".format(self.original_pc))
        return True


class TraceMallocBreakpoint(gdb.Breakpoint):
    """Track allocations done with malloc()."""

    def __init__(self):
        super(TraceMallocBreakpoint, self).__init__("__libc_malloc", gdb.BP_BREAKPOINT, internal=True)
        self.silent = True
        return

    def stop(self):
        if is_x86_32():
            # if intel x32, the malloc size is in the stack, so we need to dereference $sp
            size = to_unsigned_long(dereference( current_arch.sp+4 ))
        else:
            size = get_register(current_arch.function_parameters[0])
        retaddr = gdb.selected_frame().older().pc()
        TraceMallocRetBreakpoint(size)
        return False


class TraceMallocRetBreakpoint(gdb.FinishBreakpoint):
    """Internal temporary breakpoint to retrieve the return value of malloc()."""

    def __init__(self, size):
        super(TraceMallocRetBreakpoint, self).__init__(gdb.newest_frame(), internal=True)
        self.size = size
        self.silent = True
        return

    def return_value_ex(self):
        return to_unsigned_long(gdb.parse_and_eval(current_arch.return_register))

    def stop(self):
        global __heap_uaf_watchpoints__, __heap_freed_list__
        size = self.size
        loc = long(self.return_value) if self.return_value else self.return_value_ex()
        ok("{} - malloc({})={:#x}".format(Color.colorify("Heap-Analysis", attrs="yellow bold"), size, loc))

        # pop from free-ed list if it was in it
        if __heap_freed_list__:
            idx = 0
            for item in __heap_freed_list__:
                addr, sz = item
                if addr==loc:
                    __heap_freed_list__.remove(item)
                    continue
                idx+=1

        # pop from uaf watchlist
        if __heap_uaf_watchpoints__:
            idx = 0
            for wp in __heap_uaf_watchpoints__:
                wp_addr = wp.address
                if loc <= wp_addr < loc+size:
                    __heap_uaf_watchpoints__.remove(wp)
                    wp.enabled = False
                    continue
                idx+=1

        item = (loc, size)

        # seek all the currently allocated chunks, read their effective size and check for overlap
        msg = []
        align = get_memory_alignment()
        for chunk_addr, chunk_sz in __heap_allocated_list__:
            current_chunk = GlibcChunk(chunk_addr)
            current_chunk_size = current_chunk.get_chunk_size()

            if chunk_addr <= loc < chunk_addr + current_chunk_size:
                offset = loc - chunk_addr - 2*align
                if offset < 0: # false positive, discard
                    continue
                msg.append(Color.colorify("Heap-Analysis", attrs="yellow bold"))
                msg.append("Possible heap overlap detected")
                msg.append("Reason {} new allocated chunk {:#x} (of size {:d}) overlaps in-used chunk {:#x} (of size {:#x})".format(right_arrow, loc, size, chunk_addr, current_chunk_size))
                msg.append("Writing {0:d} bytes from {1:#x} will reach chunk {2:#x}".format(offset, chunk_addr, loc))
                msg.append("Payload example for chunk {1:#x} (to overwrite {0:#x} headers):".format(loc, chunk_addr))
                msg.append("  data = 'A'*{0:d} + 'B'*{1:d} + 'C'*{1:d}".format(offset, align))
                push_context_message("warn", "\n".join(msg))
                return True

        # add it to alloc-ed list
        __heap_allocated_list__.append(item)
        return False


class TraceFreeBreakpoint(gdb.Breakpoint):
    """Track calls to free() and attempts to detect inconsistencies."""

    def __init__(self):
        super(TraceFreeBreakpoint, self).__init__("__libc_free", gdb.BP_BREAKPOINT, internal=True)
        self.silent = True
        return

    def stop(self):
        if is_x86_32():
            # if intel x32, the free address is in the stack, so we need to dereference $sp
            addr = to_unsigned_long(dereference( current_arch.sp+4 ))
        else:
            addr = long(gdb.parse_and_eval(current_arch.function_parameters[0]))
        msg = []
        check_free_null = __config__.get("heap-analysis-helper.check_free_null")[0]
        check_double_free = __config__.get("heap-analysis-helper.check_double_free")[0]
        check_weird_free = __config__.get("heap-analysis-helper.check_weird_free")[0]
        check_uaf = __config__.get("heap-analysis-helper.check_uaf")[0]

        ok("{} - free({:#x})".format(Color.colorify("Heap-Analysis", attrs="yellow bold"), addr))
        if addr==0:
            if check_free_null:
                msg.append(Color.colorify("Heap-Analysis", attrs="yellow bold"))
                msg.append("Attempting to free(NULL) at {:#x}".format(current_arch.pc))
                msg.append("Reason: if NULL page is allocatable, this can lead to code execution.")
                push_context_message("warn", "\n".join(msg))
                return True
            else:
                return False


        if addr in [x for (x,y) in __heap_freed_list__]:
            if check_double_free:
                msg.append(Color.colorify("Heap-Analysis", attrs="yellow bold"))
                msg.append("Double-free detected {} free({:#x}) is called at {:#x} but is already in the free-ed list".format(right_arrow, addr, current_arch.pc))
                msg.append("Execution will likely crash...")
                push_context_message("warn", "\n".join(msg))
                return True
            else:
                return False

        # if here, no error
        # 1. move alloc-ed item to free list
        try:
            # pop from alloc-ed list
            idx = [x for x,y in __heap_allocated_list__].index(addr)
            item = __heap_allocated_list__.pop(idx)

        except ValueError:
            if check_weird_free:
                msg.append(Color.colorify("Heap-Analysis", attrs="yellow bold"))
                msg.append("Heap inconsistency detected:")
                msg.append("Attempting to free an unknown value: {:#x}".format(addr))
                push_context_message("warn", "\n".join(msg))
                return True
            else:
                return False

        # 2. add it to free-ed list
        __heap_freed_list__.append(item)

        if check_uaf:
            # 3. (opt.) add a watchpoint on pointer
            TraceFreeRetBreakpoint(addr)
        return False


class TraceFreeRetBreakpoint(gdb.FinishBreakpoint):
    """Internal temporary breakpoint to track free-ed values."""

    def __init__(self, addr):
        super(TraceFreeRetBreakpoint, self).__init__(gdb.newest_frame(), internal=True)
        self.silent = True
        self.addr = addr
        return

    def stop(self):
        wp = UafWatchpoint(self.addr)
        __heap_uaf_watchpoints__.append(wp)
        ok("{} - watching {:#x}".format(Color.colorify("Heap-Analysis", attrs="yellow bold"), self.addr))
        return False


class UafWatchpoint(gdb.Breakpoint):
    """Custom watchpoints set TraceFreeBreakpoint() to monitor free-ed pointers being used."""

    def __init__(self, addr):
        super(UafWatchpoint, self).__init__("*{:#x}".format(addr), gdb.BP_WATCHPOINT, internal=True)
        self.address = addr
        self.silent = True
        self.enabled = True
        return

    def stop(self):
        """If this method is triggered, we likely have a UaF. Break the execution and report it."""
        frame = gdb.selected_frame()
        if frame.name() in ("_int_malloc", "malloc_consolidate", "__libc_calloc"):
            # ignore when the watchpoint is raised by malloc() - due to reuse
            return False

        pc = gdb_get_nth_previous_instruction_address(current_arch.pc, 2) # software watchpoints stop after the next statement (see https://sourceware.org/gdb/onlinedocs/gdb/Set-Watchpoints.html)
        insn = gef_current_instruction(pc)
        msg = []
        msg.append(Color.colorify("Heap-Analysis", attrs="yellow bold"))
        msg.append("Possible Use-after-Free in '{:s}': pointer {:#x} was freed, but is attempted to be used at {:#x}".format(get_filepath(), self.address, pc))
        msg.append("{:#x}   {:s} {:s}".format(insn.address, insn.mnemo, Color.yellowify(", ".join(insn.operands))))

        push_context_message("warn", "\n".join(msg))
        return True


class EntryBreakBreakpoint(gdb.Breakpoint):
    """Breakpoint used internally to stop execution at the most convenient entry point."""

    def __init__(self, location):
        super(EntryBreakBreakpoint, self).__init__(location, gdb.BP_BREAKPOINT, internal=True, temporary=True)
        self.silent = True
        return

    def stop(self):
        return True


#
# Commands
#


def register_command(cls):
    """Decorator for registering new GEF (sub-)command to GDB."""
    global __commands__
    __commands__.append(cls)
    return cls


def register_priority_command(cls):
    """Decorator for registering new command with priority, meaning that it must
    loaded before the other generic commands."""
    global __commands__
    __commands__.insert(0, cls)
    return cls


class GenericCommand(gdb.Command):
    """This is a meta-class for invoking commands, should not be invoked"""
    __metaclass__ = abc.ABCMeta

    def __init__(self, *args, **kwargs):
        self.pre_load()
        self.__doc__  += "\nSyntax: {}".format(self._syntax_)
        command_type = kwargs.setdefault("command", gdb.COMMAND_OBSCURE)
        complete_type = kwargs.setdefault("complete", gdb.COMPLETE_NONE)
        prefix = kwargs.setdefault("prefix", True)
        super(GenericCommand, self).__init__(self._cmdline_, command_type, complete_type, prefix)
        self.post_load()
        return

    def invoke(self, args, from_tty):
        argv = gdb.string_to_argv(args)
        self.do_invoke(argv)
        return

    def usage(self):
        err("Syntax\n{}".format(self._syntax_))
        return

    @abc.abstractproperty
    def _cmdline_(self): pass

    @abc.abstractproperty
    def _syntax_(self): pass

    @abc.abstractmethod
    def do_invoke(self, argv): pass

    def pre_load(self): pass
    def post_load(self): pass

    @property
    def settings(self): pass

    @settings.getter
    def settings(self):
        return { x.split(".", 1)[1]: __config__[x] for x in __config__
                 if x.startswith("{:s}.".format(self._cmdline_)) }

    def get_setting(self, name): return self.settings[name][1](self.settings[name][0])
    def has_setting(self, name): return name in self.settings

    def add_setting(self, name, value, description=""):
        key = "{:s}.{:s}".format(self.__class__._cmdline_, name)
        __config__[key] = [value, type(value), description]
        return

    def del_setting(self, name):
        key = "{:s}.{:s}".format(self.__class__._cmdline_, name)
        __config__.pop(key)
        return


# Copy/paste this template for new command
# class TemplateCommand(GenericCommand):
# """TemplateCommand: description here will be seen in the help menu for the command."""

    # _cmdline_ = "template-fake"
    # _syntax_  = "{:s}".format(_cmdline_)
    # _aliases_ = ["tpl-fk",]
    # def __init__(self):
    #     super(TemplateCommand, self).__init__(complete=gdb.COMPLETE_FILENAME)
    #     return
    # def do_invoke(self, argv):
    #     return

@register_command
class CanaryCommand(GenericCommand):
    """Shows the canary value of the current process. Apply the techique detailed in
    https://www.elttam.com.au/blog/playing-with-canaries/ to show the canary."""

    _cmdline_ = "canary"
    _syntax_  = "{:s}".format(_cmdline_)

    @only_if_gdb_running
    def do_invoke(self, argv):
        self.dont_repeat()

        has_canary = checksec(get_filepath())["Canary"]
        if not has_canary:
            warn("This binary was not compiled with SSP.")
            return

        res = gef_read_canary()
        if not res:
            err("Failed to get the canary")
            return

        canary, location = res
        info("Found AT_RANDOM at {:#x}, reading {} bytes".format(location, get_memory_alignment()))
        info("The canary of process {} is {:#x}".format(get_pid(), canary))
        return


@register_command
class ProcessStatusCommand(GenericCommand):
    """Extends the info given by GDB `info proc`, by giving an exhaustive description of the
    process status (file descriptors, ancestor, descendants, etc.). """

    _cmdline_ = "process-status"
    _syntax_  = "{:s}".format(_cmdline_)
    _aliases_ = ["status", ]

    def __init__(self):
        super(ProcessStatusCommand, self).__init__(complete=gdb.COMPLETE_NONE, prefix=False)
        return

    @only_if_gdb_running
    @only_if_gdb_target_local
    def do_invoke(self, argv):
        self.show_info_proc()
        self.show_ancestor()
        self.show_descendants()
        self.show_fds()
        self.show_connections()
        return

    def get_state_of(self, pid):
        res = {}
        for line in open("/proc/{}/status".format(pid), "r"):
            key, value = line.split(":", 1)
            res[key.strip()] = value.strip()
        return res

    def get_cmdline_of(self, pid):
        return open("/proc/{}/cmdline".format(pid), "r").read().replace("\x00", "\x20").strip()

    def get_process_path_of(self, pid):
        return os.readlink("/proc/{}/exe".format(pid))

    def get_children_pids(self, pid):
        ps = which("ps")
        cmd = [ps, "-o", "pid", "--ppid","{}".format(pid), "--noheaders"]
        try:
            return gef_execute_external(cmd, as_list=True)
        except Exception:
            return []

    def show_info_proc(self):
        info("Process Information")
        pid = get_pid()
        cmdline = self.get_cmdline_of(pid)
        print("\tPID {} {}".format(right_arrow, pid))
        print("\tExecutable {} {}".format(right_arrow, self.get_process_path_of(pid)))
        print("\tCommand line {} '{}'".format(right_arrow, cmdline))
        return

    def show_ancestor(self):
        info("Parent Process Information")
        ppid = int(self.get_state_of(get_pid())["PPid"])
        state = self.get_state_of(ppid)
        cmdline = self.get_cmdline_of(ppid)
        print("\tParent PID {} {}".format(right_arrow, state["Pid"]))
        print("\tCommand line {} '{}'".format(right_arrow, cmdline))
        return

    def show_descendants(self):
        info("Children Process Information")
        children = self.get_children_pids(get_pid())
        if len(children)==0:
            print("\tNo child process")
            return

        for child_pid in children:
            state = self.get_state_of(child_pid)
            pid = state["Pid"]
            print("\tPID {} {} (Name: '{}', CmdLine: '{}')".format(right_arrow,
                                                                   pid,
                                                                   self.get_process_path_of(pid),
                                                                   self.get_cmdline_of(pid)))
            return

    def show_fds(self):
        pid = get_pid()
        path = "/proc/{:d}/fd".format(pid)

        info("File Descriptors:")
        for fname in os.listdir(path):
            fullpath = os.path.join(path, fname)
            if os.path.islink(fullpath):
                print("\t{:s} {:s} {:s}".format (fullpath, right_arrow, os.readlink(fullpath)))
        return

    def list_sockets(self, pid):
        sockets = []
        path = "/proc/{:d}/fd".format(pid)
        for fname in os.listdir(path):
            fullpath = os.path.join(path, fname)
            if os.path.islink(fullpath) and os.readlink(fullpath).startswith("socket:"):
                p = os.readlink(fullpath).replace("socket:", "")[1:-1]
                sockets.append(int(p))
        return sockets

    def parse_ip_port(self, addr):
        ip, port = addr.split(":")
        return socket.inet_ntoa(struct.pack("<I", int(ip, 16))), int(port, 16)

    def show_connections(self):
        # https://github.com/torvalds/linux/blob/v4.7/include/net/tcp_states.h#L16
        tcp_states_str = {
            0x01: "TCP_ESTABLISHED",
            0x02: "TCP_SYN_SENT",
            0x03: "TCP_SYN_RECV",
            0x04: "TCP_FIN_WAIT1",
            0x05: "TCP_FIN_WAIT2",
            0x06: "TCP_TIME_WAIT",
            0x07: "TCP_CLOSE",
            0x08: "TCP_CLOSE_WAIT",
            0x09: "TCP_LAST_ACK",
            0x0a: "TCP_LISTEN",
            0x0b: "TCP_CLOSING",
            0x0c: "TCP_NEW_SYN_RECV",
        }

        udp_states_str = {
            0x07: "UDP_LISTEN",
        }

        info("Network Connections")
        pid = get_pid()
        sockets = self.list_sockets(pid)
        if len(sockets)==0:
            print("\tNo open connections")
            return

        entries = {}
        entries["TCP"] = [x.split() for x in open("/proc/{:d}/net/tcp".format(pid), "r").readlines()[1:]]
        entries["UDP"]= [x.split() for x in open("/proc/{:d}/net/udp".format(pid), "r").readlines()[1:]]

        for proto in entries:
            for entry in entries[proto]:
                local, remote, state = entry[1:4]
                inode = int(entry[9])
                if inode in sockets:
                    local = self.parse_ip_port(local)
                    remote = self.parse_ip_port(remote)
                    state = int(state, 16)
                    state_str = tcp_states_str[state] if proto=="TCP" else udp_states_str[state]

                    print("\t{}:{} {} {}:{} ({})".format(local[0], local[1],
                                                         right_arrow,
                                                         remote[0], remote[1],
                                                         state_str))
        return


@register_priority_command
class GefThemeCommand(GenericCommand):
    """Customize GEF appearance."""
    _cmdline_ = "theme"
    _syntax_  = "{:s} [KEY [VALUE]]".format(_cmdline_)

    def __init__(self, *args, **kwargs):
        super(GefThemeCommand, self).__init__(GefThemeCommand._cmdline_, prefix=False)
        self.add_setting("disable_color", "0", "Disable all colors in GEF")
        self.add_setting("context_title_line", "green bold")
        self.add_setting("context_title_message", "red bold")
        self.add_setting("default_title_line", "green bold")
        self.add_setting("default_title_message", "red bold")
        self.add_setting("xinfo_title_message", "blue bold")
        self.add_setting("dereference_string", "green")
        self.add_setting("dereference_code", "red")
        self.add_setting("dereference_base_address", "bold green")
        self.add_setting("dereference_register_value", "bold green")
        self.add_setting("registers_register_name", "bold red")
        # TODO: add more customizable items
        return

    def do_invoke(self, args):
        self.dont_repeat()
        argc = len(args)

        if argc==0:
            for item in self.settings:
                value = self.settings[item][0]
                value = Color.colorify(value, attrs=value)
                print("{:40s}: {:s}".format(item, value))
            return

        key = args[0]
        if not self.has_setting(key):
            err("Invalid key")
            return

        if argc==1:
            value = self.settings[key][0]
            value = Color.colorify(value, attrs=value)
            print("{:40s}: {:s}".format(key, value))
            return

        val = [x for x in args[1:] if x in Color.colors]
        self.add_setting(key, " ".join(val))
        return


@register_command
class PCustomCommand(GenericCommand):
    """Dump user defined structure.
    This command attempts to reproduce WinDBG awesome `dt` command for GDB and allows
    to apply structures (from symbols or custom) directly to an address.
    Custom structures can be defined in pure Python using ctypes, and should be stored
    in a specific directory, whose path must be stored in the `pcustom.struct_path`
    configuration setting."""

    _cmdline_ = "pcustom"
    _syntax_  = "{:s} [-l] [StructA [0xADDRESS] [-e]]".format(_cmdline_)
    _aliases_ = ["dt",]

    def __init__(self):
        super(PCustomCommand, self).__init__(complete=gdb.COMPLETE_SYMBOL, prefix=False)
        self.add_setting("struct_path", os.path.join(GEF_TEMP_DIR, "structs"),
                         "Path to store/load the structure ctypes files")
        return

    def do_invoke(self, argv):
        argc = len(argv)
        if argc == 0:
            self.usage()
            return

        if argv[0] == "-l":
            self.list_custom_structures()
            return

        modname, structname = argv[0].split(":", 1) if ":" in argv[0] else (argv[0], argv[0])
        structname, _ = structname.split(".", 1) if "." in structname else (structname, None)

        if argc == 1:
            self.dump_structure(modname, structname)
            return

        if argv[1] == "-e":
            self.create_or_edit_structure(modname, structname)
            return

        if not is_alive():
            return

        try:
            address = long(gdb.parse_and_eval(argv[1]))
        except gdb.error:
            err("Failed to parse '{:s}'".format(argv[1]))
            return

        self.apply_structure_to_address(modname, structname, address)
        return

    def pcustom_filepath(self, x):
        return os.path.join(self.get_setting("struct_path"), "{}.py".format(x))

    def is_valid_struct(self, x):
        return os.access(self.pcustom_filepath(x), os.R_OK)

    def dump_structure(self, mod_name, struct_name):
        # If it's a builtin or defined in the ELF use gdb's `ptype`
        try:
            gdb.execute("ptype struct {:s}".format(struct_name))
            return
        except gdb.error:
            pass

        self.dump_custom_structure(mod_name, struct_name)
        return

    def dump_custom_structure(self, mod_name, struct_name):
        if not self.is_valid_struct(mod_name):
            err("Invalid structure name '{:s}'".format(struct_name))
            return

        _class = self.get_class(mod_name, struct_name)
        _offset = 0

        for _name, _type in _class._fields_:
            _size = ctypes.sizeof(_type)
            print("+{:04x} {:s} {:s} ({:#x})".format(_offset, _name, _type.__name__, _size))
            _offset += _size
        return

    def deserialize(self, struct, data):
        length = min(len(data), ctypes.sizeof(struct))
        ctypes.memmove(ctypes.addressof(struct), data, length)
        return

    def get_module(self, modname):
        _fullname = self.pcustom_filepath(modname)
        return imp.load_source(modname, _fullname)

    def get_class(self, modname, classname):
        _mod = self.get_module(modname)
        return getattr(_mod, classname)()

    def list_all_structs(self, modname):
        _mod = self.get_module(modname)
        _invalid = set(["BigEndianStructure", "LittleEndianStructure", "Structure"])
        _structs = set([x for x in dir(_mod) \
                         if inspect.isclass(getattr(_mod, x)) \
                         and issubclass(getattr(_mod, x), ctypes.Structure)])
        return _structs - _invalid

    def apply_structure_to_address(self, mod_name, struct_name, addr, depth=0):
        if not self.is_valid_struct(mod_name):
            err("Invalid structure name '{:s}'".format(struct_name))
            return

        _class = self.get_class(mod_name, struct_name)

        try:
            data = read_memory(addr, ctypes.sizeof(_class))
        except gdb.MemoryError:
            err("{}Cannot reach memory {:#x}".format(' '*depth, addr))
            return

        self.deserialize(_class, data)

        _regsize = get_memory_alignment()
        _offset = 0

        for field in _class._fields_:
            _name, _type = field
            _size = ctypes.sizeof(_type)
            _value = getattr(_class, _name)

            if    (_regsize == 4 and _type is ctypes.c_uint32) \
               or (_regsize == 8 and _type is ctypes.c_uint64) \
               or (_regsize == ctypes.sizeof(ctypes.c_void_p) and _type is ctypes.c_void_p):
                # try to dereference pointers
                _value = right_arrow.join(DereferenceCommand.dereference_from(_value))

            line = []
            line += "  "*depth
            line += ("{:#x}+0x{:04x} {} : ".format(addr, _offset, _name)).ljust(40)
            line += "{} ({})".format(_value, _type.__name__)
            parsed_value = self.get_ctypes_value(_class, _name, _value)
            if parsed_value:
                line += " {} {}".format(right_arrow, parsed_value)
            print("".join(line))

            if issubclass(_type, ctypes.Structure):
                self.apply_structure_to_address(mod_name, _type.__name__, addr + _offset, depth + 1)
                _offset += ctypes.sizeof(_type)
            else:
                _offset += _size
        return


    def get_ctypes_value(self, struct, item, value):
        if not hasattr(struct, "_values_"): return ""
        values_list = getattr(struct, "_values_")
        default = ""
        for name, values in values_list:
            if name != item: continue
            for val, desc in values:
                if value == val: return desc
                if val is None: default = desc
        return default


    def create_or_edit_structure(self, mod_name, struct_name):
        path = self.get_setting("struct_path")
        fullname = self.pcustom_filepath(mod_name)
        if not os.path.isdir(path):
            info("Creating path '{:s}'".format(path))
            gef_makedirs(path)
        elif not self.is_valid_struct(mod_name):
            info("Creating '{:s}' from template".format(fullname))
            with open(fullname, "wb") as f:
                f.write(self.get_template(struct_name))
                f.flush()
        else:
            info("Editing '{:s}'".format(fullname))

        cmd = os.getenv("EDITOR").split() if os.getenv("EDITOR") else ["nano",]
        cmd.append(fullname)
        retcode = subprocess.call(cmd)
        return retcode


    def get_template(self, structname):
        d = [
            b"from ctypes import *\n\n",
            b"class ",
            gef_pybytes(structname),
            b"(Structure):\n",
            b"    _fields_ = []\n"
        ]
        return b"".join(d)


    def list_custom_structures(self):
        path = self.get_setting("struct_path")
        info("Listing custom structures from '{:s}'".format(path))
        try:
            for filen in os.listdir(path):
                name, ext = os.path.splitext(filen)
                if ext != ".py": continue
                _modz = self.list_all_structs(name)
                ok("{:s} {:s} ({:s})".format(right_arrow, name, ", ".join(_modz)))
        except OSError:
            err("Cannot open '{:s}'.".format(path))
            warn("Create struct directory or use `gef config pcustom.struct_path` to set it correctly.")
        return


@register_command
class RetDecCommand(GenericCommand):
    """Decompile code from GDB context using RetDec API."""

    _cmdline_ = "retdec"
    _syntax_  = "{:s} [-r RANGE1-RANGE2] [-s SYMBOL] [-a] [-h]".format(_cmdline_)
    _aliases_ = ["decompile",]

    def __init__(self):
        super(RetDecCommand, self).__init__(complete=gdb.COMPLETE_SYMBOL, prefix=False)
        self.add_setting("key", "", "RetDec decompilator API key")
        self.add_setting("path", GEF_TEMP_DIR, "Path to store the decompiled code")
        self.decompiler = None
        return

    def pre_load(self):
        try:
            __import__("retdec")
            __import__("retdec.decompiler")
        except ImportError:
            msg = "Missing `retdec-python` package for Python{0}, install with: `pip{0} install retdec-python`.".format(PYTHON_MAJOR)
            raise ImportWarning(msg)
        return

    @only_if_gdb_running
    def do_invoke(self, argv):
        arch = current_arch.arch.lower()
        if not arch:
            err("RetDec does not decompile '{:s}'".format(get_arch()))
            return

        api_key = self.get_setting("key").strip()
        if not api_key:
            warn("No RetDec API key provided, use `gef config` to add your own key")
            return

        if self.decompiler is None:
            retdec = sys.modules["retdec"]
            self.decompiler = retdec.decompiler.Decompiler(api_key=api_key)

        params = {
            "architecture": arch,
            "target_language": "c",
            "raw_endian": "big" if is_big_endian() else "little",
            "decomp_var_names": "readable",
            "decomp_emit_addresses": "no",
            "generate_cg": "no",
            "generate_cfg": "no",
            "comp_compiler": "gcc",
        }

        opts = getopt.getopt(argv, "r:s:ah")[0]
        if not opts:
            self.usage()
            return

        try:
            for opt, arg in opts:
                if opt == "-r":
                    range_from, range_to = map(lambda x: int(x,16), arg.split("-", 1))
                    fd, filename = tempfile.mkstemp()
                    with os.fdopen(fd, "wb") as f:
                        length = range_to - range_from
                        f.write(read_memory(range_from, length))
                    params["mode"] = "raw"
                    params["file_format"] = "elf"
                    params["raw_section_vma"] = hex(range_from)
                    params["raw_entry_point"] = hex(range_from)
                elif opt == "-s":
                    try:
                        value = gdb.parse_and_eval(arg)
                    except gdb.error:
                        err("No symbol named '{:s}'".format(arg))
                        return
                    range_from = long(value.address)
                    fd, filename = tempfile.mkstemp()
                    with os.fdopen(fd, "wb") as f:
                        f.write(read_memory(range_from, get_function_length(arg)))
                    params["mode"] = "raw"
                    params["file_format"] = "elf"
                    params["raw_section_vma"] = hex(range_from)
                    params["raw_entry_point"] = hex(range_from)
                elif opt == "-a":
                    filename = get_filepath()
                    params["mode"] = "bin"
                else:
                    self.usage()
                    return
        except Exception as excpt:
            err(excpt)
            return

        params["input_file"] = filename
        if self.send_to_retdec(params) == False:
            return

        fname = os.path.join(self.get_setting("path"), "{}.c".format(os.path.basename(filename)))
        with open(fname, "r") as f:
            pattern = re.compile(r"unknown_([a-f0-9]+)")
            for line in f:
                line = line.strip()
                if not line or line.startswith("//"):
                    continue
                # try to fix the unknown with the current context
                for match in pattern.finditer(line):
                    s = match.group(1)
                    pc = int(s, 16)
                    insn = gef_current_instruction(pc)
                    if insn.location:
                        line = line.replace("unknown_{:s}".format(s), insn.location)
                print(line)
        return


    def send_to_retdec(self, params):
        retdec = sys.modules["retdec"]

        try:
            path = self.get_setting("path")
            decompilation = self.decompiler.start_decompilation(**params)
            info("Task submitted, waiting for decompilation to finish... ", cr=False)
            decompilation.wait_until_finished()
            print("Done")
            decompilation.save_hll_code(self.get_setting("path"))
            fname = "{}/{}.{}".format(path, os.path.basename(params["input_file"]), params["target_language"])
            ok("Saved as '{:s}'".format(fname))
        except retdec.exceptions.AuthenticationError:
            err("Invalid RetDec API key")
            info("You can store your API key using `gef config`/`gef restore`")
            self.decompiler = None
            return False

        return True


@register_command
class ChangeFdCommand(GenericCommand):
    """ChangeFdCommand: redirect file descriptor during runtime."""

    _cmdline_ = "hijack-fd"
    _syntax_  = "{:s} FD_NUM NEW_OUTPUT".format(_cmdline_)

    def __init__(self):
        super(ChangeFdCommand, self).__init__(prefix=False)
        return

    @only_if_gdb_running
    @only_if_gdb_target_local
    @catch_generic_exception
    def do_invoke(self, argv):
        if len(argv)!=2:
            self.usage()
            return

        if not os.access("/proc/{:d}/fd/{:s}".format(get_pid(), argv[0]), os.R_OK):
            self.usage()
            return

        old_fd = int(argv[0])
        new_output = argv[1]

        disable_context()
        res = gdb.execute("""call open("{:s}", 66, 0666)""".format(new_output), to_string=True)
        # Output example: $1 = 3
        new_fd = int(res.split()[2])
        info("Opened '{:s}' as fd=#{:d}".format(new_output, new_fd))
        gdb.execute("""call dup2({:d}, {:d})""".format(new_fd, old_fd), to_string=True)
        info("Duplicated FD #{:d} {:s} #{:d}".format(old_fd, right_arrow, new_fd))
        gdb.execute("""call close({:d})""".format(new_fd), to_string=True)
        ok("Success")
        enable_context()
        return


@register_command
class IdaInteractCommand(GenericCommand):
    """IDA Interact: set of commands to interact with IDA via a XML RPC service
    deployed via the IDA script `ida_gef.py`. It should be noted that this command
    can also be used to interact with Binary Ninja (using the script `binja_gef.py`)
    using the same interface."""

    _cmdline_ = "ida-interact"
    _syntax_  = "{:s} METHOD [ARGS]".format(_cmdline_)
    _aliases_ = ["binaryninja-interact", "bn", "binja"]

    def __init__(self):
        super(IdaInteractCommand, self).__init__(prefix=False)
        host, port = "127.0.1.1", 1337
        self.add_setting("host", host, "IP address to use connect to IDA/Binary Ninja script")
        self.add_setting("port", port, "Port to use connect to IDA/Binary Ninja script")
        self.sock = None
        self.version = ("", "")

        if self.is_target_alive(host, port):
            # if the target responds, we add 2 new handlers to synchronize the
            # info between gdb and ida/binja
            self.connect()
        return

    def is_target_alive(self, host, port):
        try:
            s = socket.socket(socket.AF_INET, socket.SOCK_STREAM)
            s.settimeout(1)
            s.connect((host, port))
            s.close()
        except socket.error:
            return False
        return True

    def connect(self, host=None, port=None):
        """
        Connect to the XML-RPC service.
        """
        host = host or self.get_setting("host")
        port = port or self.get_setting("port")

        try:
            sock = xmlrpclib.ServerProxy("http://{:s}:{:d}".format(host, port))
            gdb.events.stop.connect(ida_synchronize_handler)
            gdb.events.cont.connect(ida_synchronize_handler)
            self.version = sock.version()
        except Exception:
            err("Failed to connect to '{:s}:{:d}'".format(host, port))
            sock = None
        self.sock = sock
        return

    def disconnect(self):
        gdb.events.stop.disconnect(ida_synchronize_handler)
        gdb.events.cont.disconnect(ida_synchronize_handler)
        self.sock = None
        return

    @catch_generic_exception
    def do_invoke(self, argv):
        def parsed_arglist(arglist):
            args = []
            for arg in arglist:
                try:
                    # try to solve the argument using gdb
                    argval = gdb.parse_and_eval(arg)
                    argval.fetch_lazy()
                    # check if value is addressable
                    argval = long(argval) if argval.address is None else long(argval.address)
                    args.append("{:#x}".format(argval,))
                except Exception:
                    # if gdb can't parse the value, let ida deal with it
                    args.append(arg)
            return args

        if self.sock is None:
            warn("Trying to reconnect")
            self.connect()
            if self.sock is None:
                self.disconnect()
                return

        if len(argv) == 0 or argv[0] in ("-h", "--help"):
            method_name = argv[1] if len(argv)>1 else None
            self.usage(method_name)
            return

        try:
            method_name = argv[0]
            if method_name == "version":
                self.version = self.sock.version()
                info("Enhancing {:s} with {:s} (v.{:s})".format(Color.greenify("gef"),
                                                                 Color.redify(self.version[0]),
                                                                 Color.yellowify(self.version[1])))
                return

            elif method_name == "Sync":
                self.synchronize()
                return

            method = getattr(self.sock, method_name)
            if len(argv) > 1:
                args = parsed_arglist(argv[1:])
                res = method(*args)
            else:
                res = method()

            if res in (0,  None):
                ok("Success")
                return

            if method_name in ("ImportStruct", "ImportStructs"):
                self.import_structures(res)
            else:
                print(res)

        except socket.error:
            self.disconnect()
        return


    def synchronize(self):
        """Submit all active breakpoint addresses to IDA/BN"""
        breakpoints = gdb.breakpoints() or []
        old_bps = []

        for x in breakpoints:
            if x.enabled and not x.temporary:
                val = gdb.parse_and_eval(x.location)
                addr = str(val).strip().split()[0]
                addr = long(addr, 16)
                old_bps.append(addr)

        pc = current_arch.pc
        try:
            # it is possible that the server was stopped between now and the last sync
            cur_bps = self.sock.Sync(str(pc), old_bps)
        except ConnectionRefusedError:
            self.disconnect()
            return

        if cur_bps == old_bps:
            # no change
            return

        # add new BP defined in IDA/BN to gef
        added = set(cur_bps) - set(old_bps)
        for new_bp in added:
            gdb.Breakpoint("*{:#x}".format(new_bp), type=gdb.BP_BREAKPOINT)

        # and remove the old ones
        removed = set(old_bps) - set(cur_bps)
        for bp in breakpoints:
            val = gdb.parse_and_eval(bp.location).address
            addr = str(val).strip().split()[0]
            addr = long(addr, 16)
            if addr in removed:
                bp.delete()
        return


    def usage(self, meth=None):
        if self.sock is None:
            return

        if meth is not None:
            print(titlify(meth))
            print(self.sock.system.methodHelp(meth))
            return

        info("Listing available methods and syntax examples: ")
        for m in self.sock.system.listMethods():
            if m.startswith("system."): continue
            print(titlify(m))
            print(self.sock.system.methodHelp(m))
        return


    def import_structures(self, structs):
        if self.version[0] != "IDA Pro":
            return

        path = __config__.get("pcustom.struct_path")[0]
        if not os.path.isdir(path):
            gef_makedirs(path)

        for struct_name in structs:
            fullpath = os.path.join(path, "{}.py".format(struct_name))
            with open(fullpath, "wb") as f:
                f.write(b"from ctypes import *\n\n")
                f.write(b"class ")
                f.write(bytes(str(struct_name), encoding="utf-8"))
                f.write(b"(Structure):\n")
                f.write(b"    _fields_ = [\n")
                for _, name, size in structs[struct_name]:
                    name = bytes(name, encoding="utf-8")
                    if   size == 1: csize = b"c_uint8"
                    elif size == 2: csize = b"c_uint16"
                    elif size == 4: csize = b"c_uint32"
                    elif size == 8: csize = b"c_uint64"
                    else:           csize = b"c_byte * " + bytes(str(size), encoding="utf-8")
                    m = [b'        ("', name, b'", ', csize, b'),\n']
                    f.write(b"".join(m))
                f.write(b"]\n")
        ok("Success, {:d} structure{:s} imported".format(len(structs),
                                                         "s" if len(structs)>1 else ""))
        return


@register_command
class SearchPatternCommand(GenericCommand):
    """SearchPatternCommand: search a pattern in memory. If given an hex value (starting with 0x)
    the command will also try to look for upwards cross-references to this address."""

    _cmdline_ = "search-pattern"
    _syntax_  = "{:s} PATTERN".format(_cmdline_)
    _aliases_ = ["grep", "xref"]

    def __init__(self):
        super(SearchPatternCommand, self).__init__(prefix=False)
        return

    def search_pattern_by_address(self, pattern, start_address, end_address):
        """Search a pattern within a range defined by arguments."""
        pattern = gef_pybytes(pattern)
        length = end_address - start_address
        buf = read_memory(start_address, length)
        locations = []

        for m in re.finditer(pattern, buf):
            try:
                start = start_address + m.start()
                string = read_cstring_from_memory(start)
                end   = start + len(string)
            except UnicodeError:
                string = gef_pystring(pattern)+"[...]"
                end    = start + len(pattern)
            locations.append((start, end, string))
        return locations

    def search_pattern(self, pattern):
        """Search a pattern within the whole userland memory."""
        if is_hex(pattern):
            # respect ELF endianness
            if is_big_endian():
                pattern = "".join(['\\x'+pattern[i:i+2] for i in range(2, len(pattern), 2)])
            else:
                pattern = "".join(['\\x'+pattern[i:i+2] for i in range(len(pattern)-2, 0, -2)])

        for section in get_process_maps():
            if not section.permission & Permission.READ: continue
            if section.path == "[vvar]": continue

            start = section.page_start
            end   = section.page_end - 1
            for loc in self.search_pattern_by_address(pattern, start, end):
                print("""{:#x} - {:#x} {}  "{}" """.format(loc[0], loc[1], right_arrow, Color.pinkify(loc[2])))
        return

    @only_if_gdb_running
    def do_invoke(self, argv):
        if len(argv)!=1:
            self.usage()
            return

        pattern = argv[0]
        info("Searching '{:s}' in memory".format(Color.yellowify(pattern)))
        self.search_pattern(pattern)
        return


@register_command
class FlagsCommand(GenericCommand):
    """Edit flags in a human friendly way"""

    _cmdline_ = "edit-flags"
    _syntax_  = "{:s} [(+|-|~)FLAGNAME ...]".format(_cmdline_)
    _aliases_ = ["flags",]

    def __init__(self):
        super(FlagsCommand, self).__init__(prefix=False)
        return

    def do_invoke(self, argv):
        for flag in argv:
            if len(flag)<2:
                continue

            action = flag[0]
            name = flag[1:].lower()

            if action not in ("+", "-", "~"):
                err("Invalid action for flag '{:s}'".format(flag))
                continue

            if name not in current_arch.flags_table.values():
                err("Invalid flag name '{:s}'".format(flag[1:]))
                continue

            for k in current_arch.flags_table:
                if current_arch.flags_table[k] == name:
                    off = k
                    break

            old_flag = get_register(current_arch.flag_register)
            if action == "+":
                new_flags = old_flag | (1 << off)
            elif action == "-":
                new_flags = old_flag & ~(1 << off)
            else:
                new_flags = old_flag ^ (1<<off)

            gdb.execute("set ({:s}) = {:#x}".format(current_arch.flag_register, new_flags))

        print(current_arch.flag_register_to_human())
        return


@register_command
class ChangePermissionCommand(GenericCommand):
    """Change a page permission. By default, it will change it to RWX."""

    _cmdline_ = "set-permission"
    _syntax_  = "{:s} LOCATION [PERMISSION]".format(_cmdline_)
    _aliases_ = ["mprotect",]

    def __init__(self):
        super(ChangePermissionCommand, self).__init__(complete=gdb.COMPLETE_LOCATION, prefix=False)
        return

    def pre_load(self):
        try:
            __import__("keystone")
        except ImportError:
            msg = "Missing `keystone-engine` package for Python{0}, install with: `pip{0} install keystone-engine`.".format(PYTHON_MAJOR)
            raise ImportWarning(msg)
        return

    @only_if_gdb_running
    @catch_generic_exception
    def do_invoke(self, argv):
        if len(argv) not in (1, 2):
            err("Incorrect syntax")
            self.usage()
            return

        if len(argv) == 2:
            perm = int(argv[1])
        else:
            perm = Permission.READ | Permission.WRITE | Permission.EXECUTE

        loc = long(gdb.parse_and_eval(argv[0]))
        sect = process_lookup_address(loc)
        size = sect.page_end - sect.page_start
        original_pc = current_arch.pc

        info("Generating sys_mprotect({:#x}, {:#x}, '{:s}') stub for arch {:s}".format(sect.page_start, size, str(Permission(value=perm)), get_arch()))
        stub = self.get_stub_by_arch(sect.page_start, size, perm)
        if stub is None:
            err("Failed to generate mprotect opcodes")
            return

        info("Saving original code")
        original_code = read_memory(original_pc, len(stub))

        bp_loc = "*{:#x}".format(original_pc + len(stub))
        info("Setting a restore breakpoint at {:s}".format(bp_loc))
        ChangePermissionBreakpoint(bp_loc, original_code, original_pc)

        info("Overwriting current memory at {:#x} ({:d} bytes)".format(loc, len(stub)))
        write_memory(original_pc, stub, len(stub))

        info("Resuming execution")
        gdb.execute("continue")
        return

    def get_stub_by_arch(self, addr, size, perm):
        code = current_arch.mprotect_asm(addr, size, perm)
        arch, mode = get_keystone_arch()
        raw_insns = keystone_assemble(code, arch, mode, raw=True)
        return raw_insns


@register_command
class UnicornEmulateCommand(GenericCommand):
    """Use Unicorn-Engine to emulate the behavior of the binary, without affecting the GDB runtime.
    By default the command will emulate only the next instruction, but location and number of instruction can be
    changed via arguments to the command line. By default, it will emulate the next instruction from current PC."""

    _cmdline_ = "unicorn-emulate"
    _syntax_  = "{:s} [-f LOCATION] [-t LOCATION] [-n NB_INSTRUCTION] [-e PATH] [-h]".format(_cmdline_)
    _aliases_ = ["emulate",]

    def __init__(self):
        super(UnicornEmulateCommand, self).__init__(complete=gdb.COMPLETE_LOCATION, prefix=False)
        self.add_setting("verbose", False, "Set unicorn-engine in verbose mode")
        self.add_setting("show_disassembly", False, "Show every instruction executed")
        return

    def help(self):
        h = self._syntax_
        h += "\n\t-f LOCATION specifies the start address of the emulated run (default $pc).\n"
        h += "\t-t LOCATION specifies the end address of the emulated run.\n"
        h += "\t-e /PATH/TO/SCRIPT.py generates a standalone Python script from the current runtime context.\n"
        h += "\t-n NB_INSTRUCTION indicates the number of instructions to execute (mutually exclusive with `-t` and `-g`).\n"
        h += "\t-g NB_GADGET indicates the number of gadgets to execute (mutually exclusive with `-t` and `-n`).\n"
        h += "\nAdditional options can be setup via `gef config unicorn-emulate`\n"
        info(h)
        return

    def pre_load(self):
        try:
            __import__("unicorn")
        except ImportError:
            msg = "Missing `unicorn` package for Python{0}. Install with `pip{0} install unicorn`.".format(PYTHON_MAJOR)
            raise ImportWarning(msg)

        try:
            __import__("capstone")
        except ImportError:
            msg = "Missing `capstone` package for Python{0}. Install with `pip{0} install capstone`.".format(PYTHON_MAJOR)
            raise ImportWarning(msg)
        return

    @only_if_gdb_running
    def do_invoke(self, argv):
        start_insn = None
        end_insn = -1
        self.nb_insn = -1
        self.until_next_gadget = -1
        to_script = None
        opts = getopt.getopt(argv, "f:t:n:e:g:h")[0]
        for o,a in opts:
            if   o == "-f":   start_insn = int(a, 16)
            elif o == "-t":
                end_insn = int(a, 16)
                self.nb_insn = -1
                self.until_next_gadget = -1

            elif o == "-g":
                self.until_next_gadget = int(a)
                self.nb_insn = -1
                end_insn = -1

            elif o == "-n":
                self.nb_insn = int(a)
                self.until_next_gadget = -1
                end_insn = -1

            elif o == "-e":
                to_script = a

            elif o == "-h":
                self.help()
                return

        if start_insn is None:
            start_insn = current_arch.pc

        if end_insn == -1 and self.nb_insn == -1 and self.until_next_gadget == -1:
            err("No stop condition (-t|-n|-g) defined.")
            return

        self.run_unicorn(start_insn, end_insn, to_script=to_script)
        return

    def get_unicorn_end_addr(self, start_addr, nb):
        dis = list(gef_disassemble(start_addr, nb +1, True))
        return dis[-1][0]

    def run_unicorn(self, start_insn_addr, end_insn_addr, *args, **kwargs):
        start_regs = {}
        end_regs = {}
        verbose = self.get_setting("verbose") or False
        to_script = kwargs.get("to_script", None)
        content = ""
        arch, mode = get_unicorn_arch(to_string=to_script)
        unicorn_registers = get_unicorn_registers(to_string=to_script)
        fname = get_filename()

        if to_script:
            content += """#!/usr/bin/python
#
# Emulation script for '%s' from %#x to %#x
#
import readline, code
import capstone, unicorn

regs = {%s}
uc = None


def disassemble(code, addr):
    cs = capstone.Cs(%s, %s)
    for i in cs.disasm(str(code),addr):
        return i


def hook_code(emu, address, size, user_data):
    print(">> Executing instruction at 0x{:x}".format(address))
    code = emu.mem_read(address, size)
    insn = disassemble(code, address)
    print(">>> 0x{:x}: {:s} {:s}".format(insn.address, insn.mnemonic, insn.op_str))
    return


def interact(emu, regs):
    readline.parse_and_bind("tab: complete")
    vars = globals().copy()
    vars.update(locals())
    code.InteractiveConsole(vars).interact(banner="[+] Spawning Python interactive shell with Unicorn, use `uc` to interact with the emulated session")
    return


def print_regs(emu, regs):
    for r in regs:
        print(">> {:s} = 0x{:x}".format(r, emu.reg_read(regs[r])))
    return


def reset():
""" % (fname, start_insn_addr, end_insn_addr, ",".join(["'%s': %s" % (k.strip(), unicorn_registers[k]) for k in unicorn_registers]), arch, mode)

        unicorn = sys.modules["unicorn"]
        if verbose:
            info("Initializing Unicorn engine")

        if to_script:
            content += "    emu = unicorn.Uc(%s, %s)\n" % (arch, mode)
        else:
            emu = unicorn.Uc(arch, mode)

        if verbose:
            info("Populating registers")

        for r in current_arch.all_registers:
            gregval = get_register(r)
            if to_script:
                content += "    emu.reg_write(%s, %#x)\n" % (unicorn_registers[r], gregval)
            else:
                emu.reg_write(unicorn_registers[r], gregval)
                start_regs[r] = gregval

        vmmap = get_process_maps()
        if vmmap is None or len(vmmap) == 0:
            warn("An error occured when reading memory map.")
            return

        if verbose:
            info("Duplicating memory map")

        # Hack hack hack (- again !!)
        # Because of fs/gs registers used for different purposes (canary and stuff), we map
        # the NULL page as RW- to allow UC to treat instructions dealing with those regs
        # If anybody has a better approach, please send me a PR ;)
        if is_x86_32() or is_x86_64():
            page_sz = resource.getpagesize()
            FS = 0x00
            GS = FS + page_sz
            if to_script:
                content += "    emu.mem_map(%#x, %d, %d)\n" % (FS, page_sz, 3)
                content += "    emu.mem_map(%#x, %d, %d)\n" % (GS, page_sz, 3)
                content += "    emu.reg_write(%s, %#x)\n" % (unicorn_registers["$fs    "], FS)
                content += "    emu.reg_write(%s, %#x)\n" % (unicorn_registers["$gs    "], GS)
            else:
                emu.mem_map(FS, page_sz, 3)
                emu.mem_map(GS, page_sz, 3)
                emu.reg_write(unicorn_registers["$fs    "], FS)
                emu.reg_write(unicorn_registers["$gs    "], GS)


        for sect in vmmap:
            try:
                page_start = sect.page_start
                page_end   = sect.page_end
                size       = sect.size
                perm       = sect.permission

                if to_script:
                    content += "    # Mapping %s: %#x-%#x\n"%(sect.path, page_start, page_end)
                    content += "    emu.mem_map(%#x, %#x, %d)\n" % (page_start, size, perm.value)
                else:
                    emu.mem_map(page_start, size, perm.value)

                if perm & Permission.READ:
                    code = read_memory(page_start, size)
                    if verbose:
                        info("Populating path=%s page=%#x-%#x size=%d perm=%s" % (sect.path,
                                                                                  page_start,
                                                                                  page_end,
                                                                                  size,
                                                                                  perm))

                    if to_script:
                        loc = "/tmp/gef-%s-%#x.raw" % (fname, page_start)
                        with open(loc, "wb") as f:
                            f.write(bytes(code))

                        content += "    emu.mem_write(%#x, open('%s', 'r').read())\n" % (page_start, loc)
                        content += "\n"

                    else:
                        emu.mem_write(page_start, bytes(code))
            except Exception as e:
                warn("Cannot copy page=%#x-%#x : %s" % (page_start, page_end, e))
                continue

        if to_script:
            content += "    emu.hook_add(unicorn.UC_HOOK_CODE, hook_code)\n"
            content += "    return emu\n"
        else:
            emu.hook_add(unicorn.UC_HOOK_BLOCK, self.hook_block)
            emu.hook_add(unicorn.UC_HOOK_CODE, self.hook_code)

        if to_script:
            content += """
def emulate(emu, start_addr, end_addr):
    # Registers initial states
    print_regs(emu, regs)

    try:
        emu.emu_start(start_addr, end_addr)
    except Exception as e:
        emu.emu_stop()
        print("Error: {}".format(e))

    # Registers final states
    print_regs(emu, regs)
    return


if __name__ == "__main__":
    uc = reset()
    emulate(uc, %#x, %#x)
    interact(uc, regs)

# unicorn-engine script generated by gef
""" % (start_insn_addr, end_insn_addr)

            with open(to_script, "w") as f:
                f.write(content)

            info("Unicorn script generated as '%s'" % to_script)
            return

        ok("Starting emulation: %#x %s %#x" % (start_insn_addr,
                                               right_arrow,
                                               end_insn_addr))

        try:
            emu.emu_start(start_insn_addr, end_insn_addr)
        except unicorn.UcError as e:
            emu.emu_stop()
            err("An error occured during emulation: %s" % e)
            return

        ok("Emulation ended, showing %s registers:" % Color.redify("tainted"))

        for r in current_arch.all_registers:
            # ignoring $fs and $gs because of the dirty hack we did to emulate the selectors
            if r in ("$gs    ", "$fs    "): continue

            end_regs[r] = emu.reg_read(unicorn_registers[r])
            tainted = (start_regs[r] != end_regs[r])

            if not tainted:
                continue

            msg = ""
            if r != current_arch.flag_register:
                msg = "%-10s : old=%#016x || new=%#016x" % (r.strip(), start_regs[r], end_regs[r])
            else:
                msg = "%-10s : old=%s \n" % (r.strip(), current_arch.flag_register_to_human(start_regs[r]))
                msg += "%-16s new=%s" % ("", current_arch.flag_register_to_human(end_regs[r]),)

            ok(msg)

        return

    def hook_code(self, emu, addr, size, misc):
        if self.nb_insn == 0:
            ok("Stopping emulation on user's demand (max_instructions reached)")
            emu.emu_stop()
            return

        if self.get_setting("show_disassembly"):
            CapstoneDisassembleCommand.disassemble(addr, 1)

        self.nb_insn -= 1
        return

    def hook_block(self, emu, addr, size, misc):
        if self.until_next_gadget == 0:
            ok("Stopping emulation on user's demand (max_gadgets reached)")
            emu.emu_stop()
            return

        if self.get_setting("show_disassembly"):
            addr_s = format_address(addr)
            info("Entering new block at {:s}".format(addr_s))

        self.until_next_gadget -= 1
        return


@register_command
class RemoteCommand(GenericCommand):
    """gef wrapper for the `target remote` command. This command will automatically
    download the target binary in the local temporary directory (defaut /tmp) and then
    source it. Additionally, it will fetch all the /proc/PID/maps and loads all its
    information."""

    _cmdline_ = "gef-remote"
    _syntax_  = "{:s} [OPTIONS] TARGET".format(_cmdline_)

    def __init__(self):
        super(RemoteCommand, self).__init__(prefix=False)
        self.handler_connected = False
        return

    def do_invoke(self, argv):
        target = None
        rpid = -1
        update_solib = False
        self.download_all_libs = False
        download_lib = None
        is_extended_remote = False
        opts, args = getopt.getopt(argv, "p:UD:AEh")
        for o,a in opts:
            if   o == "-U":   update_solib = True
            elif o == "-D":   download_lib = a
            elif o == "-A":   self.download_all_libs = True
            elif o == "-E":   is_extended_remote = True
            elif o == "-p":   rpid = int(a)
            elif o == "-h":
                self.help()
                return

        if args is None:
            err("A target (HOST:PORT) *and* a PID (-p PID) must always be provided.")
            return

        # lazily install handler on first use
        if not self.handler_connected:
            gdb.events.new_objfile.connect(self.new_objfile_handler)
            self.handler_connected = True

        target = args[0]

        if self.connect_target(target, is_extended_remote) == False:
            return

        # if extended-remote, need to attach
        if is_extended_remote:
            ok("Attaching to {:d}".format(rpid))
            disable_context()
            gdb.execute("attach {:d}".format(rpid))
            enable_context()
        else:
            rpid = get_pid()
            ok("Targeting PID={:d}".format(rpid))

        self.add_setting("target", target, "Remote target to connect to")
        self.setup_remote_environment(rpid, update_solib)

        if not is_remote_debug():
            err("Failed to establish remote target environment.")
            return

        if self.download_all_libs == True:
            vmmap = get_process_maps()
            success = 0
            for sect in vmmap:
                if sect.path.startswith("/"):
                    _file = download_file(sect.path)
                    if _file is None:
                        err("Failed to download {:s}".format(sect.path))
                    else:
                        success += 1

            ok("Downloaded {:d} files".format(success))

        elif download_lib is not None:
            _file = download_file(download_lib)
            if _file is None:
                err("Failed to download remote file")
                return

            ok("Download success: {:s} {:s} {:s}".format(download_lib, right_arrow, _file))

        if update_solib:
            self.refresh_shared_library_path()

        set_arch()

        return

    def new_objfile_handler(self, event):
        """Hook that handles new_objfile events, will update remote environment accordingly"""
        if not is_remote_debug():
            return

        if self.download_all_libs and event.new_objfile.filename.startswith("target:"):
            lib = event.new_objfile.filename[len("target:"):]
            llib = download_file(lib, use_cache=True)
            if llib:
                ok("Download success: {:s} {:s} {:s}".format(lib, right_arrow, llib))
        return


    def setup_remote_environment(self, pid, update_solib=False):
        """Clone the remote environment locally in the temporary directory.
        The command will duplicate the entries in the /proc/<pid> locally and then
        source those information into the current gdb context to allow gef to use
        all the extra commands as it was local debugging."""
        gdb.execute("reset-cache")

        ok("Downloading remote information")
        infos = {}
        for i in ["exe", "maps", "environ", "cmdline"]:
            infos[i] = self.load_target_proc(pid, i)
            if infos[i] is None:
                err("Failed to load memory map of '{:s}'".format(i))
                return

        if not os.access(infos["exe"], os.R_OK):
            err("Source binary is not readable")
            return

        directory  = os.path.sep.join([GEF_TEMP_DIR, str(get_pid())])
        gdb.execute("file {:s}".format(infos["exe"]))
        self.add_setting("root", directory, "Path to store the remote data")
        ok("Remote information loaded, remember to clean '{:s}' when your session is over".format(directory))
        return


    def connect_target(self, target, is_extended_remote):
        """Connect to remote target and get symbols. To prevent `gef` from requesting information
        not fetched just yet, we disable the context disable when connection was successful."""
        disable_context()
        try:
            cmd = "target {} {}".format("extended-remote" if is_extended_remote else "remote", target)
            gdb.execute(cmd)
            ok("Connected to '{}'".format(target))
            ret = True
        except Exception as e:
            err("Failed to connect to {:s}: {:s}".format(target, str(e)))
            ret = False
        enable_context()
        return ret


    def load_target_proc(self, pid, info):
        """Download one item from /proc/pid"""
        remote_name = "/proc/{:d}/{:s}".format(pid, info)
        return download_file(remote_name, use_cache=False)


    def refresh_shared_library_path(self):
        dirs = [r for r, d, f in os.walk(self.get_setting("root"))]
        path = ":".join(dirs)
        gdb.execute("set solib-search-path {:s}".format(path,))
        return


    def help(self):
        h = self._syntax_
        h += "\n\t   TARGET (mandatory) specifies the host:port, serial port or tty to connect to.\n"
        h += "\t-U will update gdb `solib-search-path` attribute to include the files downloaded from server (default: False).\n"
        h += "\t-A will download *ALL* the remote shared libraries and store them in the new environment. This command can take a few minutes to complete (default: False).\n"
        h += "\t-D LIB will download the remote library called LIB.\n"
        h += "\t-E Use 'extended-remote' to connect to the target.\n"
        h += "\t-p PID (mandatory if -E is used) specifies PID of the debugged process on gdbserver's end.\n"
        info(h)
        return


@register_command
class NopCommand(GenericCommand):
    """Patch the instruction(s) pointed by parameters with NOP."""

    _cmdline_ = "nop"
    _syntax_  = "{:s} [-b NUM_BYTES] [-h] [LOCATION]".format(_cmdline_)


    def __init__(self):
        super(NopCommand, self).__init__(complete=gdb.COMPLETE_LOCATION, prefix=False)
        return


    def get_insn_size(self, addr):
        insns = [x[0] for x in gef_disassemble(addr, 1, True)]
        return insns[1] - insns[0]


    def do_invoke(self, argv):
        opts, args = getopt.getopt(argv, "b:h")
        num_bytes = 0
        for o, a in opts:
            if o == "-b":
                num_bytes = long(a, 0)
            elif o == "-h":
                self.help()
                return

        if args:
            loc = parse_address(args[0])
        else:
            loc = current_arch.pc

        self.nop_bytes(loc, num_bytes)
        return


    def help(self):
        m = self._syntax_
        m += "\n  LOCATION\taddress/symbol to patch\n"
        m += "  -b NUM_BYTES\tInstead of writing one instruction, patch the specified number of bytes\n"
        m += "  -h \t\tprint this help\n"
        info(m)
        return

    @only_if_gdb_running
    def nop_bytes(self, loc, num_bytes):
        if num_bytes == 0:
            size = self.get_insn_size(loc)
        else:
            size = num_bytes
        nops = current_arch.nop_insn

        if len(nops) > size:
            m = "Cannot patch instruction at {:#x} (nop_size is:{:d},insn_size is:{:d})".format(loc, len(nops), size)
            err(m)
            return

        while len(nops) < size:
            nops += current_arch.nop_insn

        if len(nops) != size:
            err("Cannot patch instruction at {:#x} (nop instruction does not evenly fit in requested size)"
                .format(loc))
            return

        ok("Patching {:d} bytes from {:s}".format(size, format_address(loc)))
        write_memory(loc, nops, size)

        return


@register_command
class StubCommand(GenericCommand):
    """Stub out the specified function."""

    _cmdline_ = "stub"
    _syntax_  = """{:s} [-r RETVAL] [-h] [LOCATION]
\tLOCATION\taddress/symbol to stub out
\t-r RETVAL\tSet the return value""".format(_cmdline_)

    def __init__(self):
        super(StubCommand, self).__init__(complete=gdb.COMPLETE_LOCATION, prefix=False)
        return

    @only_if_gdb_running
    def do_invoke(self, argv):
        try:
            opts, args = getopt.getopt(argv, "r:")
            retval = 0
            for o, a in opts:
                if o == "-r":
                    retval = long(a, 0)
        except getopt.GetoptError:
            self.usage()
            return

        loc = args[0] if args else "*{:#x}".format(current_arch.pc)
        StubBreakpoint(loc, retval)
        return


@register_command
class CapstoneDisassembleCommand(GenericCommand):
    """Use capstone disassembly framework to disassemble code."""

    _cmdline_ = "capstone-disassemble"
    _syntax_  = "{:s} [-n LENGTH] [-t opt] [LOCATION]".format(_cmdline_)
    _aliases_ = ["cs-dis",]

    def pre_load(self):
        try:
            __import__("capstone")
        except ImportError:
            msg = "Missing `capstone` package for Python{0}. Install with `pip{0} install capstone`.".format(PYTHON_MAJOR)
            raise ImportWarning(msg)
        return


    def __init__(self):
        super(CapstoneDisassembleCommand, self).__init__(complete=gdb.COMPLETE_LOCATION, prefix=False)
        return

    @only_if_gdb_running
    def do_invoke(self, argv):
        location, length = current_arch.pc, 0x10
        opts, args = getopt.getopt(argv, "n:x:")
        for o, a in opts:
            if o == "-n":
                length = long(a)
            elif o == "-x":
                k, v = a.split(":", 1)
                self.add_setting(k, v)

        if args:
            location = parse_address(args[0])

        kwargs = {}
        if self.has_setting("arm_thumb"):
            kwargs["arm_thumb"] = True

        if self.has_setting("mips_r6"):
            kwargs["mips_r6"] = True

        CapstoneDisassembleCommand.disassemble(location, length, **kwargs)
        return


    @staticmethod
    def disassemble(location, max_inst, *args, **kwargs):
        capstone    = sys.modules["capstone"]
        arch, mode  = get_capstone_arch()
        cs          = capstone.Cs(arch, mode)
        cs.detail   = True

        page_start  = align_address_to_page(location)
        offset      = location - page_start
        inst_num    = 0
        pc          = current_arch.pc

        from_top    = kwargs.get("from_top", False)
        if from_top==False:
            location = gdb_get_nth_previous_instruction_address(pc, max_inst)
            max_inst += max_inst

        code        = kwargs.get("code", None)
        if code is None:
            code  = read_memory(location, DEFAULT_PAGE_SIZE - offset - 1)

        code = bytes(code)

        for insn in cs.disasm(code, location):
            m = []
            m += Color.colorify(format_address(insn.address), attrs="bold blue") + "\t"

            if insn.address == pc:
                m += CapstoneDisassembleCommand.__cs_analyze_insn(insn, arch, True)
            else:
                m += Color.greenify(insn.mnemonic) + "\t"
                m += Color.yellowify(insn.op_str)

            print("".join(m))
            inst_num += 1
            if inst_num == max_inst:
                break

        return


    @staticmethod
    def __cs_analyze_insn(insn, arch, is_pc=True):
        cs = sys.modules["capstone"]

        m = []
        m += Color.greenify(insn.mnemonic)
        m += "\t"
        m += Color.yellowify(insn.op_str)

        if is_pc:
            m += Color.redify("\t {} $pc ".format(left_arrow))

        m += "\n" + "\t" * 5

        # implicit read
        if insn.regs_read:
            m += "Read:[{:s}] ".format(",".join([insn.reg_name(x) for x in insn.regs_read]))
            m += "\n" + "\t" * 5

        # implicit write
        if insn.regs_write:
            m += "Write:[{:s}] ".format(",".join([insn.reg_name(x) for x in insn.regs_write]))
            m += "\n" + "\t" * 5

        if   is_x86_32():  reg, imm, mem = cs.x86.X86_OP_REG, cs.x86.X86_OP_IMM, cs.x86.X86_OP_MEM
        elif is_x86_64():  reg, imm, mem = cs.x86.X86_OP_REG, cs.x86.X86_OP_IMM, cs.x86.X86_OP_MEM
        elif is_powerpc(): reg, imm, mem = cs.ppc.PPC_OP_REG, cs.ppc.PPC_OP_IMM, cs.ppc.PPC_OP_MEM
        elif is_mips():    reg, imm, mem = cs.mips.MIPS_OP_REG, cs.mips.MIPS_OP_IMM, cs.mips.MIPS_OP_MEM
        elif is_sparc():   reg, imm, mem = cs.sparc.SPARC_OP_REG, cs.sparc.SPARC_OP_IMM, cs.sparc.SPARC_OP_MEM
        elif is_sparc64(): reg, imm, mem = cs.sparc.SPARC_OP_REG, cs.sparc.SPARC_OP_IMM, cs.sparc.SPARC_OP_MEM
        elif is_arm():     reg, imm, mem = cs.arm.ARM_OP_REG, cs.arm.ARM_OP_IMM, cs.arm.ARM_OP_MEM
        elif is_aarch64(): reg, imm, mem = cs.arm.ARM_OP_REG, cs.arm.ARM_OP_IMM, cs.arm.ARM_OP_MEM

        # operand information
        for op in insn.operands:
            if op.type == reg:
                m += "REG={:s} ".format(insn.reg_name(op.value.reg),)
            if op.type == imm:
                m += "IMM={:#x} ".format(op.value.imm,)
            if op.type == mem:
                if op.value.mem.disp > 0:
                    m += "MEM={:s}+{:#x} ".format(insn.reg_name(op.value.mem.base), op.value.mem.disp,)
                elif op.value.mem.disp < 0:
                    m += "MEM={:s}{:#x} ".format(insn.reg_name(op.value.mem.base), op.value.mem.disp,)

            m += "\n" + "\t" * 5

        return m


@register_command
class GlibcHeapCommand(GenericCommand):
    """Base command to get information about the Glibc heap structure."""

    _cmdline_ = "heap"
    _syntax_  = "{:s} (chunk|bins|arenas)".format(_cmdline_)

@register_command
class GlibcHeapArenaCommand(GenericCommand):
    """Display information on a heap chunk."""

    _cmdline_ = "heap arenas"
    _syntax_  = _cmdline_

    def __init__(self):
        super(GlibcHeapArenaCommand, self).__init__(prefix=False)
        return

    @only_if_gdb_running
    def do_invoke(self, argv):
        try:
            arena = GlibcArena("main_arena")
        except Exception:
            err("Could not find Glibc main arena")
            warn("Did you install `libc6-dbg`?")
            return

        while True:
            print("{}".format(arena))
            arena = arena.get_next()
            if arena is None:
                break
        return

@register_command
class GlibcHeapChunkCommand(GenericCommand):
    """Display information on a heap chunk.
    See https://github.com/sploitfun/lsploits/blob/master/glibc/malloc/malloc.c#L1123"""

    _cmdline_ = "heap chunk"
    _syntax_  = "{:s} MALLOCED_LOCATION".format(_cmdline_)

    def __init__(self):
        super(GlibcHeapChunkCommand, self).__init__(prefix=False, complete=gdb.COMPLETE_LOCATION)
        return

    @only_if_gdb_running
    @catch_generic_exception
    def do_invoke(self, argv):
        if len(argv) < 1:
            err("Missing chunk address")
            self.usage()
            return

        if get_main_arena() is None:
            return

        addr = to_unsigned_long(gdb.parse_and_eval(argv[0]))
        chunk = GlibcChunk(addr)
        chunk.pprint()
        return

@register_command
class GlibcHeapBinsCommand(GenericCommand):
    """Display information on the bins on an arena (default: main_arena).
    See https://github.com/sploitfun/lsploits/blob/master/glibc/malloc/malloc.c#L1123"""

    _bins_type_ = ["fast", "unsorted", "small", "large"]
    _cmdline_ = "heap bins"
    _syntax_ = "{:s} [{:s}]".format(_cmdline_, "|".join(_bins_type_))

    @only_if_gdb_running
    def do_invoke(self, argv):
        if len(argv) == 0:
            for bin_t in GlibcHeapBinsCommand._bins_type_:
                gdb.execute("heap bins {:s}".format(bin_t))
            return

        bin_t = argv[0]
        if bin_t not in GlibcHeapBinsCommand._bins_type_:
            self.usage()
            return

        gdb.execute("heap bins {}".format(bin_t))
        return

    @staticmethod
    def pprint_bin(arena_addr, index):
        arena = GlibcArena(arena_addr)
        fw, bk = arena.bin(index)

        if bk==0x00 and fw==0x00:
            warn("Invalid backward and forward bin pointers(fw==bk==NULL)")
            return -1

        ok("Found base for bin({:d}): fw={:#x}, bk={:#x}".format(index, fw, bk))
        if bk == fw and ((int(arena)&~0xFFFF) == (bk&~0xFFFF)):
            ok("Empty")
            return 0

        m = ""
        head = GlibcChunk(bk + 2 * arena.get_arch()).get_fwd_ptr()
        while fw != head:
            chunk = GlibcChunk(fw + 2 * arena.get_arch())
            m += "{:s}  {:s}  ".format(right_arrow, str(chunk))
            fw = chunk.get_fwd_ptr()

        print(m)
        return 0

@register_command
class GlibcHeapFastbinsYCommand(GenericCommand):
    """Display information on the fastbinsY on an arena (default: main_arena).
    See https://github.com/sploitfun/lsploits/blob/master/glibc/malloc/malloc.c#L1123"""

    _cmdline_ = "heap bins fast"
    _syntax_  = "{:s} [ARENA_ADDRESS]".format(_cmdline_)

    def __init__(self):
        super(GlibcHeapFastbinsYCommand, self).__init__(complete=gdb.COMPLETE_LOCATION, prefix=False)
        return

    @only_if_gdb_running
    def do_invoke(self, argv):
        arena = GlibcArena("*{:s}".format(argv[0])) if len(argv) == 1 else get_main_arena()

        if arena is None:
            err("Invalid Glibc arena")
            return

        print(titlify("Fastbins for arena {:#x}".format(int(arena))))
        for i in range(10):
            print("Fastbin[{:d}] ".format(i), end="")
            chunk = arena.fastbin(i)
            chunks = []

            while True:
                if chunk is None:
                    print("0x00", end="")
                    break

                print("{:s} {:s} ".format(right_arrow, str(chunk)), end="")
                if chunk.addr in chunks:
                    print("{:s} [loop detected]".format(right_arrow), end="")
                    break

                chunks.append(chunk.addr)

                try:
                    next_chunk = chunk.get_fwd_ptr()
                    if next_chunk == 0:
                        break

                    chunk = GlibcChunk(next_chunk, from_base=True)
                except gdb.MemoryError:
                    break
            print()

        return

@register_command
class GlibcHeapUnsortedBinsCommand(GenericCommand):
    """Display information on the Unsorted Bins of an arena (default: main_arena).
    See: https://github.com/sploitfun/lsploits/blob/master/glibc/malloc/malloc.c#L1689"""

    _cmdline_ = "heap bins unsorted"
    _syntax_  = "{:s} [ARENA_ADDRESS]".format(_cmdline_)

    def __init__(self):
        super(GlibcHeapUnsortedBinsCommand, self).__init__(complete=gdb.COMPLETE_LOCATION, prefix=False)
        return

    @only_if_gdb_running
    def do_invoke(self, argv):
        if get_main_arena() is None:
            err("Incorrect Glibc arenas")
            return

        arena_addr = "*{:s}".format(argv[0]) if len(argv) == 1 else "main_arena"
        print(titlify("Unsorted Bin for arena '{:s}'".format(arena_addr)))
        GlibcHeapBinsCommand.pprint_bin(arena_addr, 0)
        return

@register_command
class GlibcHeapSmallBinsCommand(GenericCommand):
    """Convenience command for viewing small bins."""

    _cmdline_ = "heap bins small"
    _syntax_  = "{:s} [ARENA_ADDRESS]".format(_cmdline_)

    def __init__(self):
        super(GlibcHeapSmallBinsCommand, self).__init__(complete=gdb.COMPLETE_LOCATION, prefix=False)
        return

    @only_if_gdb_running
    def do_invoke(self, argv):
        if get_main_arena() is None:
            err("Incorrect Glibc arenas")
            return

        arena_addr = "*{:s}".format(argv[0]) if len(argv) == 1 else "main_arena"
        print(titlify("Small Bins for arena '{:s}'".format(arena_addr)))
        for i in range(1, 64):
            if GlibcHeapBinsCommand.pprint_bin(arena_addr, i) < 0:
                break

        return

@register_command
class GlibcHeapLargeBinsCommand(GenericCommand):
    """Convenience command for viewing large bins."""

    _cmdline_ = "heap bins large"
    _syntax_  = "{:s} [ARENA_ADDRESS]".format(_cmdline_)

    def __init__(self):
        super(GlibcHeapLargeBinsCommand, self).__init__(complete=gdb.COMPLETE_LOCATION, prefix=False)
        return

    @only_if_gdb_running
    def do_invoke(self, argv):
        if get_main_arena() is None:
            err("Incorrect Glibc arenas")
            return

        arena_addr = "*{:s}".format(argv[0]) if len(argv) == 1 else "main_arena"
        print(titlify("Large Bins for arena '{:s}'".format(arena_addr)))
        for i in range(64, 127):
            if GlibcHeapBinsCommand.pprint_bin(arena_addr, i)<0:
                break
        return


@register_command
class SolveKernelSymbolCommand(GenericCommand):
    """Solve kernel symbols from kallsyms table."""

    _cmdline_ = "ksymaddr"
    _syntax_  = "{:s} SymbolToSearch".format(_cmdline_)

    def do_invoke(self, argv):
        if len(argv) != 1:
            self.usage()
            return

        found = False
        sym = argv[0]
        with open("/proc/kallsyms", "r") as f:
            for line in f:
                try:
                    symaddr, symtype, symname = line.strip().split(" ", 3)
                    symaddr = long(symaddr, 16)
                    if symname == sym:
                        ok("Found matching symbol for '{:s}' at {:#x} (type={:s})".format(sym, symaddr, symtype))
                        found = True
                    if sym in symname:
                        warn("Found partial match for '{:s}' at {:#x} (type={:s}): {:s}".format(sym, symaddr, symtype, symname))
                        found = True
                except ValueError:
                    pass

        if not found:
            err("No match for '{:s}'".format(sym))
        return

@register_command
class DetailRegistersCommand(GenericCommand):
    """Display full details on one, many or all registers value from current architecture."""

    _cmdline_ = "registers"
    _syntax_  = "{:s} [Register1] [Register2] ... [RegisterN]".format(_cmdline_)

    @only_if_gdb_running
    def do_invoke(self, argv):
        regs = []
        regname_color = __config__.get("theme.registers_register_name")[0]
        string_color = __config__.get("theme.dereference_string")[0]

        if argv:
            regs = [reg for reg in current_arch.all_registers if reg.strip() in argv]
        else:
            regs = current_arch.all_registers

        memsize = get_memory_alignment()
        endian = endian_str()
        charset = string.printable

        for regname in regs:
            reg = gdb.parse_and_eval(regname)
            if reg.type.code == gdb.TYPE_CODE_VOID:
                continue

            line = ""
            line+= Color.colorify(regname, attrs=regname_color)
            line+= ": "

            if str(reg) == "<unavailable>":
                line += Color.colorify("no value", attrs="yellow underline")
                print(line)
                continue

            if reg.type.code == gdb.TYPE_CODE_FLAGS:
                line += current_arch.flag_register_to_human()
                print(line)
                continue

            addr = align_address(long(reg))
            line += Color.boldify(format_address(addr))
            addrs = DereferenceCommand.dereference_from(addr)

            if len(addrs) > 1:
                sep = " {:s} ".format(right_arrow)
                line += sep
                line += sep.join(addrs[1:])

            # check to see if reg value is ascii
            try:
                fmt = "{}{}".format(endian, "I" if memsize==4 else "Q")
                last_addr = int(addrs[-1],16)
                val = gef_pystring(struct.pack(fmt, last_addr))
                if all([_ in charset for _ in val]):
                    line += ' ("{:s}"?)'.format( Color.colorify(val, attrs=string_color) )
            except:
                pass

            print(line)
        return


@register_command
class ShellcodeCommand(GenericCommand):
    """ShellcodeCommand uses @JonathanSalwan simple-yet-awesome shellcode API to
    download shellcodes."""

    _cmdline_ = "shellcode"
    _syntax_  = "{:s} <search|get>".format(_cmdline_)


    def do_invoke(self, argv):
        err("Missing sub-command <search|get>")
        self.usage()
        return


@register_command
class ShellcodeSearchCommand(GenericCommand):
    """Search pattern in shellcodes database."""

    _cmdline_ = "shellcode search"
    _syntax_  = "{:s} <pattern1> <pattern2>".format(_cmdline_)
    _aliases_ = ["sc-search",]

    api_base = "http://shell-storm.org"
    search_url = "{}/api/?s=".format(api_base)


    def do_invoke(self, argv):
        if len(argv) == 0:
            err("Missing pattern to search")
            self.usage()
        else:
            self.search_shellcode(argv)
        return


    def search_shellcode(self, search_options):
        # API : http://shell-storm.org/shellcode/
        args = "*".join(search_options)

        res = http_get(self.search_url + args)
        if res is None:
            err("Could not query search page")
            return

        ret = gef_pystring(res)

        # format: [author, OS/arch, cmd, id, link]
        lines = ret.split("\n")
        refs = [line.split("::::") for line in lines]

        if refs:
            info("Showing matching shellcodes")
            info("\t".join(["Id", "Platform", "Description"]))
            for ref in refs:
                try:
                    _, arch, cmd, sid, _ = ref
                    print("\t".join([sid, arch, cmd]))
                except ValueError:
                    continue

            info("Use `shellcode get <id>` to fetch shellcode")
        return

@register_command
class ShellcodeGetCommand(GenericCommand):
    """Download shellcode from shellcodes database"""

    _cmdline_ = "shellcode get"
    _syntax_  = "{:s} <shellcode_id>".format(_cmdline_)
    _aliases_ = ["sc-get",]

    api_base = "http://shell-storm.org"
    get_url = "{}/shellcode/files/shellcode-{{:d}}.php".format(api_base)

    def do_invoke(self, argv):
        if len(argv) != 1:
            err("Missing ID to download")
            self.usage()
            return

        if not argv[0].isdigit():
            err("ID is not a number")
            self.usage()
            return

        self.get_shellcode(long(argv[0]))
        return

    def get_shellcode(self, sid):
        res = http_get(self.get_url.format(sid))
        if res is None:
            err("Failed to fetch shellcode #{:d}".format(sid))
            return

        print(res)
        ret  = gef_pystring(res)

        info("Downloading shellcode id={:d}".format(sid))
        fd, fname = tempfile.mkstemp(suffix=".txt", prefix="sc-", text=True, dir="/tmp")
        data = ret.split("\n")[7:-11]
        buf = "\n".join(data)
        buf = HTMLParser().unescape(buf)
        os.write(fd, gef_pybytes(buf))
        os.close(fd)
        info("Shellcode written to '{:s}'".format(fname))
        return


@register_command
class RopperCommand(GenericCommand):
    """Ropper (http://scoding.de/ropper) plugin"""

    _cmdline_ = "ropper"
    _syntax_  = "{:s} [OPTIONS]".format(_cmdline_)


    def __init__(self):
        super(RopperCommand, self).__init__(complete=gdb.COMPLETE_NONE)
        return

    def pre_load(self):
        try:
            __import__("ropper")
        except ImportError:
            msg = "Missing `ropper` package for Python{0}, install with: `pip{0} install ropper`.".format(PYTHON_MAJOR)
            raise ImportWarning(msg)
        return


    @catch_generic_exception
    def do_invoke(self, argv):
        ropper = sys.modules["ropper"]
        if "--file" not in argv:
            path = get_filepath()
            sect = next( filter(lambda x: x.path == path, get_process_maps()) )
            argv.append("--file")
            argv.append(path)
            argv.append("-I")
            argv.append("{:#x}".format(sect.page_start))

        ropper.start(argv)
        return


class AssembleCommand(GenericCommand):
    """Inline code assemble. Architecture can be set in GEF runtime config (default is
    x86). """

    _cmdline_ = "assemble"
    _syntax_  = "{:s} [-a ARCH] [-m MODE] [-e] [-s] [-l LOCATION] instruction;[instruction;...instruction;])".format(_cmdline_)
    _aliases_ = ["asm",]

    def __init__(self, *args, **kwargs):
        super(AssembleCommand, self).__init__(prefix=False, complete=gdb.COMPLETE_LOCATION)
        return

    def pre_load(self):
        try:
            __import__("keystone")
        except ImportError:
            msg = "Missing `keystone-engine` package for Python{0}, install with: `pip{0} install keystone-engine`.".format(PYTHON_MAJOR)
            raise ImportWarning(msg)
        return

    def do_invoke(self, argv):
        arch_s, mode_s, big_endian, as_shellcode, write_to_location = None, None, False, False, None
        opts, args = getopt.getopt(argv, "a:m:l:esh")
        for o,a in opts:
            if o == "-a": arch_s = a.upper()
            if o == "-m": mode_s = a.upper()
            if o == "-e": big_endian = True
            if o == "-s": as_shellcode = True
            if o == "-l": write_to_location = long(gdb.parse_and_eval(a))
            if o == "-h":
                self.usage()
                return

        if not args:
            return

        if (arch_s, mode_s) == (None, None):
            if is_alive():
                arch_s, mode_s = get_arch(), ""
                endian_s = "big" if is_big_endian() else "little"
                arch, mode = get_keystone_arch()
            else:
                # if not alive, defaults to x86-32
                arch_s = "X86"
                mode_s = "32"
                endian_s = "little"
                arch, mode = get_keystone_arch(arch=arch_s, mode=mode_s, endian=False)
        else:
            arch, mode = get_keystone_arch(arch=arch_s, mode=mode_s, endian=big_endian)
            endian_s = "big" if big_endian else "little"

        insns = " ".join(args)
        insns = [x.strip() for x in insns.split(";") if x is not None]

        info("Assembling {} instruction{} for {} ({} endian)".format(len(insns),
                                                                     "s" if len(insns)>1 else "",
                                                                     ":".join([arch_s, mode_s]),
                                                                     endian_s))

        if as_shellcode:
            print("""sc="" """)

        raw = b""
        for insn in insns:
            res = keystone_assemble(insn, arch, mode, raw=True)
            if res is None:
                print("(Invalid)")
                continue

            if write_to_location:
                raw += res
                continue

            s = binascii.hexlify(res)
            res = b"\\x" + b"\\x".join([s[i:i + 2] for i in range(0, len(s), 2)])
            res = res.decode("utf-8")

            if as_shellcode:
                res = """sc+="{0:s}" """.format(res)

            print("{0:60s} # {1}".format(res, insn))

        if write_to_location:
            l = len(raw)
            info("Overwriting {:d} bytes at {:s}".format(l, format_address(write_to_location)))
            write_memory(write_to_location, raw, l)
        return


@register_command
class ProcessListingCommand(GenericCommand):
    """List and filter process."""

    _cmdline_ = "process-search"
    _syntax_  = "{:s} [PATTERN]".format(_cmdline_)
    _aliases_ = ["ps",]

    def __init__(self):
        super(ProcessListingCommand, self).__init__(complete=gdb.COMPLETE_LOCATION, prefix=False)
        self.add_setting("ps_command", "/bin/ps auxww", "`ps` command to get process information")
        return

    def do_invoke(self, argv):
        do_attach = False
        smart_scan = False

        opts, args = getopt.getopt(argv, "as")
        for o, _ in opts:
            if o == "-a": do_attach  = True
            if o == "-s": smart_scan = True

        pattern = re.compile("^.*$") if not args else re.compile(args[0])

        for process in self.get_processes():
            pid = int(process["pid"])
            command = process["command"]

            if not re.search(pattern, command):
                continue

            if smart_scan:
                if command.startswith("[") and command.endswith("]"): continue
                if command.startswith("socat "): continue
                if command.startswith("grep "): continue
                if command.startswith("gdb "): continue

            if args and do_attach:
                ok("Attaching to process='{:s}' pid={:d}".format(process["command"], pid))
                gdb.execute("attach {:d}".format(pid))
                return None

            line = [process[i] for i in ("pid", "user", "cpu", "mem", "tty", "command")]
            print("\t\t".join(line))

        return None


    def get_processes(self):
        output = gef_execute_external(self.get_setting("ps_command").split(), True)
        names = [x.lower().replace("%", "") for x in output[0].split()]

        for line in output[1:]:
            fields = line.split()
            t = {}

            for i, name in enumerate(names):
                if i == len(names) - 1:
                    t[name] = " ".join(fields[i:])
                else:
                    t[name] = fields[i]

            yield t

        return


@register_command
class ElfInfoCommand(GenericCommand):
    """Display ELF header informations."""

    _cmdline_ = "elf-info"
    _syntax_  = _cmdline_

    def __init__(self, *args, **kwargs):
        super(ElfInfoCommand, self).__init__(prefix=False, complete=gdb.COMPLETE_LOCATION)
        return


    def do_invoke(self, argv):
        # http://www.sco.com/developers/gabi/latest/ch4.eheader.html
        classes = {0x01: "32-bit",
                   0x02: "64-bit",}
        endianness = {0x01: "Little-Endian",
                      0x02: "Big-Endian",}
        osabi = {
            0x00: "System V",
            0x01: "HP-UX",
            0x02: "NetBSD",
            0x03: "Linux",
            0x06: "Solaris",
            0x07: "AIX",
            0x08: "IRIX",
            0x09: "FreeBSD",
            0x0C: "OpenBSD",
        }

        types = {
            0x01: "Relocatable",
            0x02: "Executable",
            0x03: "Shared",
            0x04: "Core"
        }

        machines = {
            0x02: "SPARC",
            0x03: "x86",
            0x08: "MIPS",
            0x12: "SPARC64",
            0x14: "PowerPC",
            0x15: "PowerPC64",
            0x28: "ARM",
            0x32: "IA-64",
            0x3E: "x86-64",
            0xB7: "AArch64",
        }

        filename = argv[0] if argv else get_filepath()
        if filename is None:
            return

        elf = get_elf_headers(filename)
        if elf is None:
            return

        data = [
            ("Magic", "{0!s}".format(hexdump(struct.pack(">I",elf.e_magic), show_raw=True))),
            ("Class", "{0:#x} - {1}".format(elf.e_class, classes[elf.e_class])),
            ("Endianness", "{0:#x} - {1}".format(elf.e_endianness, endianness[elf.e_endianness])),
            ("Version", "{:#x}".format(elf.e_eiversion)),
            ("OS ABI", "{0:#x} - {1}".format(elf.e_osabi, osabi[elf.e_osabi])),
            ("ABI Version", "{:#x}".format(elf.e_abiversion)),
            ("Type", "{0:#x} - {1}".format(elf.e_type, types[elf.e_type])),
            ("Machine", "{0:#x} - {1}".format(elf.e_machine, machines[elf.e_machine])),
            ("Program Header Table" , "{}".format(format_address(elf.e_phoff))),
            ("Section Header Table" , "{}".format(format_address(elf.e_shoff))),
            ("Header Table" , "{}".format(format_address(elf.e_phoff))),
            ("ELF Version", "{:#x}".format(elf.e_version)),
            ("Header size" , "{0} ({0:#x})".format(elf.e_ehsize)),
            ("Entry point", "{}".format(format_address(elf.e_entry))),
        ]

        for title, content in data:
            print("{:<30}: {}".format(Color.boldify(title), content))
        return


@register_command
class EntryPointBreakCommand(GenericCommand):
    """Tries to find best entry point and sets a temporary breakpoint on it."""

    _cmdline_ = "entry-break"
    _syntax_  = _cmdline_
    _aliases_ = ["start",]

    def __init__(self):
        super(EntryPointBreakCommand, self).__init__(prefix=False)
        return

    def do_invoke(self, argv):
        fpath = get_filepath()
        if fpath is None:
            warn("No executable to debug, use `file` to load a binary")
            return

        if not os.access(fpath, os.X_OK):
            warn("The file '{}' is not executable.".format(fpath))
            return

        if is_alive():
            warn("gdb is already running")
            return

        bp = None
        for sym in ["main", "_main", "__libc_start_main", "__uClibc_main", "start", "_start"]:
            try:
                value = gdb.parse_and_eval(sym)
                info("Breaking at '{:s}'".format(str(value)))
                bp = EntryBreakBreakpoint(sym)
                gdb.execute("run {}".format(" ".join(argv)))
                return

            except gdb.error as gdb_error:
                if 'The "remote" target does not support "run".' in str(gdb_error):
                    # this case can happen when doing remote debugging
                    gdb.execute("continue")
                    return
                continue

        # if here, clear the breakpoint if any set
        if bp:
            bp.delete()

        # break at entry point
        elf = get_elf_headers()
        if elf is None:
            return

        if self.is_pie(fpath):
            self.set_init_tbreak_pie(elf.e_entry)
            gdb.execute("continue")
            return

        self.set_init_tbreak(elf.e_entry)
        gdb.execute("run")
        return

    def set_init_tbreak(self, addr):
        info("Breaking at entry-point: {:#x}".format(addr))
        bp = EntryBreakBreakpoint("*{:#x}".format(addr))
        return bp

    def set_init_tbreak_pie(self, addr):
        warn("PIC binary detected, retrieving text base address")
        gdb.execute("set stop-on-solib-events 1")
        disable_context()
        gdb.execute("run")
        enable_context()
        gdb.execute("set stop-on-solib-events 0")
        vmmap = get_process_maps()
        base_address = [x.page_start for x in vmmap if x.path == get_filepath()][0]
        return self.set_init_tbreak(base_address + addr)

    def is_pie(self, fpath):
        return checksec(fpath)["PIE"]


@register_command
class ContextCommand(GenericCommand):
    """Display execution context."""

    _cmdline_ = "context"
    _syntax_  = _cmdline_
    _aliases_ = ["ctx",]

    old_registers = {}

    def __init__(self):
        super(ContextCommand, self).__init__(prefix=False)
        self.add_setting("enable", True, "Enable/disable printing the context when breaking")
        self.add_setting("show_stack_raw", False, "Show the stack pane as raw hexdump (no dereference)")
        self.add_setting("show_registers_raw", True, "Show the registers pane with raw values (no dereference)")
        self.add_setting("nb_lines_stack", 8, "Number of line in the stack pane")
        self.add_setting("nb_lines_backtrace", 10, "Number of line in the backtrace pane")
        self.add_setting("nb_lines_code", 5, "Number of instruction before and after $pc")
        self.add_setting("ignore_registers", "", "Space-separated list of registers not to display (e.g. '$cs $ds $gs')")
        self.add_setting("clear_screen", False, "Clear the screen before printing the context")

        self.add_setting("layout", "regs stack code source threads trace extra", "Change the order/display of the context")
        self.add_setting("redirect", "", "Redirect the context information to another TTY")

        if "capstone" in list(sys.modules.keys()):
            self.add_setting("use_capstone", False, "Use capstone as disassembler in the code pane (instead of GDB)")
        return

    def post_load(self):
        gdb.events.cont.connect(self.update_registers)
        gdb.events.cont.connect(self.empty_extra_messages)
        return

    @only_if_gdb_running
    def do_invoke(self, argv):
        if not self.get_setting("enable"):
            return

        current_layout = self.get_setting("layout").strip().split()
        if not current_layout:
            return

        self.tty_rows, self.tty_columns = get_terminal_size()
        layout_mapping = {
            "regs":  self.context_regs,
            "stack": self.context_stack,
            "code": self.context_code,
            "source": self.context_source,
            "trace": self.context_trace,
            "threads": self.context_threads,
            "extra": self.context_additional_information,
        }

        redirect = self.get_setting("redirect")
        if redirect and os.access(redirect, os.W_OK):
            enable_redirect_output(to_file=redirect)

        if self.get_setting("clear_screen"):
            clear_screen(redirect)

        for pane in current_layout:
            if pane[0] in ("!", "-"):
                continue
            layout_mapping[pane]()

        self.context_title("")

        if redirect and os.access(redirect, os.W_OK):
            disable_redirect_output()
        return

    def context_title(self, m):
        line_color= __config__.get("theme.context_title_line")[0]
        msg_color = __config__.get("theme.context_title_message")[0]

        if not m:
            print(Color.colorify(horizontal_line * self.tty_columns, line_color))
            return

        trail_len = len(m) + 8
        title = ""
        title += Color.colorify("{:{padd}<{width}}[ ".format("",
                                                             width=self.tty_columns - trail_len,
                                                             padd=horizontal_line),
                                attrs=line_color)
        title += Color.colorify(m, msg_color)
        title += Color.colorify(" ]{:{padd}<4}".format("", padd=horizontal_line),
                                attrs=line_color)
        print(title)
        return

    def context_regs(self):
        self.context_title("registers")
        ignored_registers = set(self.get_setting("ignore_registers").split())

        if self.get_setting("show_registers_raw") == False:
            regs = set([x.strip() for x in current_arch.all_registers])
            printable_registers = " ".join(list(regs - ignored_registers))
            gdb.execute("registers {}".format(printable_registers))
            return

        l = max(map(len, current_arch.all_registers))
        l += 5
        l += 16 if is_elf64() else 8
        nb = get_terminal_size()[1]//l
        i = 1
        line = ""

        for reg in current_arch.all_registers:
            if reg.strip() in ignored_registers:
                continue

            try:
                r = gdb.parse_and_eval(reg)
                if r.type.code == gdb.TYPE_CODE_VOID:
                    continue

                new_value_type_flag = (r.type.code == gdb.TYPE_CODE_FLAGS)
                new_value = long(r)

            except (gdb.MemoryError, gdb.error):
                # If this exception is triggered, it means that the current register
                # is corrupted. Just use the register "raw" value (not eval-ed)
                new_value = get_register(reg)
                new_value_type_flag = False

            except Exception:
                new_value = 0

            old_value = self.old_registers[reg] if reg in self.old_registers else 0x00

            line += "{:s}  ".format(Color.greenify(reg))
            if new_value_type_flag:
                line += "{:s} ".format(str(new_value))
            else:
                new_value = align_address(new_value)
                old_value = align_address(old_value)
                if new_value == old_value:
                    line += "{:s} ".format(format_address(new_value))
                else:
                    line += "{:s} ".format(Color.colorify(format_address(new_value), attrs="bold red"))

            if i % nb == 0 :
                print(line)
                line = ""
            i += 1

        if line:
            print(line)

        print("Flags: {:s}".format(current_arch.flag_register_to_human()))
        return

    def context_stack(self):
        self.context_title("stack")

        show_raw = self.get_setting("show_stack_raw")
        nb_lines = self.get_setting("nb_lines_stack")

        try:
            sp = current_arch.sp
            if show_raw == True:
                mem = read_memory(sp, 0x10 * nb_lines)
                print(hexdump(mem, base=sp))
            else:
                gdb.execute("dereference {:#x} {:d}".format(sp, nb_lines))

        except gdb.MemoryError:
            err("Cannot read memory from $SP (corrupted stack pointer?)")

        return

    def context_code(self):
        nb_insn = self.get_setting("nb_lines_code")
        use_capstone = self.has_setting("use_capstone") and self.get_setting("use_capstone")
        pc = current_arch.pc

        frame = gdb.selected_frame()
        arch = frame.architecture()
        arch_name = arch.name().lower()
        if is_arm_thumb():
            arch_name += ":thumb"
            pc   += 1

        self.context_title("code:{}".format(arch_name))

        try:
            if use_capstone:
                CapstoneDisassembleCommand.disassemble(pc, nb_insn)
                return

            for insn in gef_disassemble(pc, nb_insn):
                line = []
                is_branch = False
                is_taken  = False
                text = str(insn)

                if insn.address < pc:
                    line += Color.grayify(text)

                elif insn.address == pc:
                    line += Color.colorify("{:s}  {:s}$pc".format(text, left_arrow), attrs="bold red")

                    if current_arch.is_conditional_branch(insn):
                        is_taken, reason = current_arch.is_branch_taken(insn)
                        if is_taken:
                            reason = "[Reason: {:s}]".format(reason) if reason else ""
                            line += Color.colorify("\tTAKEN {:s}".format(reason), attrs="bold green")
                        else:
                            reason = "[Reason: !({:s})]".format(reason) if reason else ""
                            line += Color.colorify("\tNOT taken {:s}".format(reason), attrs="bold red")

                else:
                    line += text

                print("".join(line))

                if is_taken:
                    target = insn.operands[-1].split()[0]
                    target = int(target, 16)
                    for i, insn in enumerate(gef_disassemble(target, nb_insn, from_top=True)):
                        text= "{}  {}".format (down_arrow if i==0 else " ", str(insn))
                        print(text)
                    break

        except gdb.MemoryError:
            err("Cannot disassemble from $PC")
        return

    def context_source(self):
        try:
            pc = current_arch.pc
            symtabline = gdb.find_pc_line(pc)
            symtab = symtabline.symtab
            line_num = symtabline.line - 1     # we substract one because line number returned by gdb start at 1
            if not symtab.is_valid():
                return

            fpath = symtab.fullname()
            with open(fpath, "r") as f:
                lines = [l.rstrip() for l in f.readlines()]

        except Exception:
            return

        nb_line = self.get_setting("nb_lines_code")
        title = "source:{0:s}+{1:d}".format(symtab.filename, line_num + 1)
        self.context_title(title)

        for i in range(line_num - nb_line + 1, line_num + nb_line):
            if i < 0:
                continue

            if i < line_num:
                print(Color.grayify("{:4d}\t {:s}".format(i + 1, lines[i],)))

            if i == line_num:
                extra_info = self.get_pc_context_info(pc, lines[i])
                if extra_info:
                    print(extra_info)
                print(Color.colorify("{:4d}\t {:s} \t\t {:s} $pc\t".format(i + 1, lines[i], left_arrow,), attrs="bold red"))

            if i > line_num:
                try:
                    print("{:4d}\t {:s}".format(i + 1, lines[i],))
                except IndexError:
                    break
        return

    def get_pc_context_info(self, pc, line):
        try:
            current_block = gdb.block_for_pc(pc)
            if not current_block.is_valid(): return ""
            m = collections.OrderedDict()
            while current_block and not current_block.is_static:
                for sym in current_block:
                    symbol = sym.name
                    if not sym.is_function and re.search(r"\W{}\W".format(symbol), line):
                        val = gdb.parse_and_eval(symbol)
                        if val.type.code in (gdb.TYPE_CODE_PTR, gdb.TYPE_CODE_ARRAY):
                            addr = long(val.address)
                            addrs = DereferenceCommand.dereference_from(addr)
                            if len(addrs) > 2:
                                addrs = [addrs[0], "[...]", addrs[-1]]

                            f = " {:s} ".format(right_arrow)
                            val = f.join(addrs)
                        elif val.type.code == gdb.TYPE_CODE_INT:
                            val = hex(long(val))
                        else:
                            continue

                        if symbol not in m:
                            m[symbol] = val
                current_block = current_block.superblock

            if m:
                return "\t // " + ", ".join(["{:s}={:s}".format(Color.yellowify(a),b) for a, b in m.items()])
        except Exception:
            pass
        return ""

    def context_trace(self):
        self.context_title("trace")

        nb_backtrace = self.get_setting("nb_lines_backtrace")
        orig_frame = current_frame = gdb.selected_frame()
        i = 0

        # backward compat for gdb (gdb < 7.10)
        if not hasattr(gdb, "FrameDecorator"):
            gdb.execute("backtrace {:d}".format(nb_backtrace))
            return

        while current_frame:
            current_frame.select()
            if not current_frame.is_valid():
                continue

            pc = current_frame.pc()
            name = current_frame.name()
            items = []
            items.append("RetAddr: {:#x}".format(pc))
            if name:
                frame_args = gdb.FrameDecorator.FrameDecorator(current_frame).frame_args() or []
                m = "Name: {:s}({:s})".format(Color.greenify(name),
                                              ", ".join(["{!s}={!s}".format(x.sym, x.sym.value(current_frame)) for x in frame_args]))
                items.append(m)

            print("[{:s}] {:s}".format(Color.colorify("#{:d}".format(i), "bold pink"),
                                        ", ".join(items)))
            current_frame = current_frame.older()
            i += 1
            nb_backtrace -= 1
            if nb_backtrace == 0:
                break

        orig_frame.select()
        return

    def context_threads(self):
        def reason():
            res = gdb.execute("info program", to_string=True).splitlines()
            if not res:
                return "NOT RUNNING"

            for line in res:
                line = line.strip()
                if line.startswith("It stopped with signal "):
                    return line.replace("It stopped with signal ", "").split(",", 1)[0]
                if  line == "The program being debugged is not being run.":
                    return "NOT RUNNING"
                if line == "It stopped at a breakpoint that has since been deleted.":
                    return "TEMPORARY BREAKPOINT"
                if line.startswith("It stopped at breakpoint "):
                    return "BREAKPOINT"
                if line == "It stopped after being stepped.":
                    return "SINGLE STEP"

            return "STOPPED"

        self.context_title("threads")

        threads = gdb.selected_inferior().threads()
        if not threads:
            warn("No thread selected")
            return

        i = 0
        for thread in threads:
            line = """[{:s}] Id {:d}, Name: "{:s}", """.format(Color.colorify("#{:d}".format(i), attrs="bold pink"),
                                                               thread.num, thread.name or "")
            if thread.is_running():
                line += Color.colorify("running", attrs="bold green")
            elif thread.is_stopped():
                line += Color.colorify("stopped", attrs="bold red")
                line += ", reason: {}".format(Color.colorify(reason(), attrs="bold pink"))
            elif thread.is_exited():
                line += Color.colorify("exited", attrs="bold yellow")
            print(line)
            i += 1
        return


    def context_additional_information(self):
        if not __context_messages__:
            return

        self.context_title("extra")
        for level, text in __context_messages__:
            if   level=="error": err(text)
            elif level=="warn": warn(text)
            elif level=="success": ok(text)
            else: info(text)
        return


    def update_registers(self, event):
        for reg in current_arch.all_registers:
            try:
                self.old_registers[reg] = get_register(reg)
            except Exception:
                self.old_registers[reg] = 0
        return


    def empty_extra_messages(self, event):
        global __context_messages__
        del __context_messages__
        __context_messages__ = []
        return


def disable_context():
    __config__["context.enable"][0] = False
    return


def enable_context():
    __config__["context.enable"][0] = True
    return


@register_command
class HexdumpCommand(GenericCommand):
    """Display arranged hexdump (according to architecture endianness) of memory range."""

    _cmdline_ = "hexdump"
    _syntax_  = "{:s} (qword|dword|word|byte) LOCATION L[SIZE] [UP|DOWN]".format(_cmdline_)


    def post_load(self):
        GefAlias("dq", "hexdump qword")
        GefAlias("dd", "hexdump dword")
        GefAlias("dw", "hexdump word")
        GefAlias("dc", "hexdump byte")
        return

    @only_if_gdb_running
    @catch_generic_exception
    def do_invoke(self, argv):
        argc = len(argv)
        if argc < 2:
            self.usage()
            return

        fmt, argv = argv[0], argv[1:]
        if fmt not in {"qword", "dword", "word", "byte"}:
            self.usage()
            return

        start_addr = to_unsigned_long(gdb.parse_and_eval(argv[0]))
        read_from = align_address(start_addr)
        read_len = 10
        up_to_down = True

        if argc >= 2:
            for arg in argv[1:]:
                arg = arg.lower()
                if arg.startswith("l"):
                    if arg[1:].isdigit():
                        read_len = long(arg[1:])
                        continue
                elif arg == "up":
                    up_to_down = True
                    continue
                elif arg == "down":
                    up_to_down = False
                    continue

        if fmt == "byte":
            mem = read_memory(read_from, read_len)
            lines = hexdump(mem, base=read_from).splitlines()
        else:
            lines = self._hexdump(read_from, read_len, fmt)

        if not up_to_down:
            lines.reverse()

        print("\n".join(lines))
        return


    def _hexdump(self, start_addr, length, arrange_as):
        elf = get_elf_headers()
        if elf is None:
            return
        endianness = endian_str()

        formats = {
            "qword": ("Q", 8),
            "dword": ("I", 4),
            "word": ("H", 2),
        }

        r, l = formats[arrange_as]
        fmt_str = "%#x+%.4x {:s} %#.{:s}x".format(vertical_line, str(l * 2))
        fmt_pack = endianness + r
        lines = []

        i = 0
        while i < length:
            cur_addr = start_addr + i * l
            mem = read_memory(cur_addr, l)
            val = struct.unpack(fmt_pack, mem)[0]
            lines.append(fmt_str % (start_addr, i * l, val))
            i += 1

        return lines


@register_command
class PatchCommand(GenericCommand):
    """Write specified values to the specified address."""

    _cmdline_ = "patch"
    _syntax_  = ("{0:s} <qword|dword|word|byte> <location> <values>\n"
                 "{0:s} string <location> \"double-escaped string\"".format(_cmdline_))
    SUPPORTED_SIZES = {
        "qword": (8, "Q"),
        "dword": (4, "L"),
        "word": (2, "H"),
        "byte": (1, "B"),
    }

    def post_load(self):
        GefAlias("eq", "patch qword")
        GefAlias("ed", "patch dword")
        GefAlias("ew", "patch word")
        GefAlias("eb", "patch byte")
        return

    @only_if_gdb_running
    def do_invoke(self, argv):
        argc = len(argv)
        if argc < 3:
            self.usage()
            return

        fmt, location, values = argv[0].lower(), argv[1], argv[2:]
        if fmt not in self.SUPPORTED_SIZES:
            self.usage()
            return

        addr = align_address(long(gdb.parse_and_eval(location)))
        size, fcode = self.SUPPORTED_SIZES[fmt]

        d = "<" if is_little_endian() else ">"
        for value in values:
            value = int(value, 0) & ((1 << size * 8) - 1)
            vstr = struct.pack(d + fcode, value)
            write_memory(addr, vstr, length=size)
            addr += size

        return

@register_command
class PatchStringCommand(GenericCommand):
    """Write specified string to the specified address."""

    _cmdline_ = "patch string"
    _syntax_  = "{:s} <location> \"double backslash-escaped string\"".format(_cmdline_)

    def post_load(self):
        GefAlias("ea", "patch string")
        return

    @only_if_gdb_running
    def do_invoke(self, argv):
        argc = len(argv)
        if argc != 2:
            self.usage()
            return

        location, s = argv[0], argv[1]

        addr = align_address(long(gdb.parse_and_eval(location)))

        try:
            s = codecs.escape_decode(s)[0]
        except binascii.Error:
            print("Could not decode '\\xXX' encoded string \"{}\"".format(s))
            return

        write_memory(addr, s, len(s))
        return


@register_command
class DereferenceCommand(GenericCommand):
    """Dereference recursively an address and display information"""

    _cmdline_ = "dereference"
    _syntax_  = "{:s} [LOCATION] [NB]".format(_cmdline_)
    _aliases_ = ["telescope", "dps",]

    def __init__(self):
        super(DereferenceCommand, self).__init__(complete=gdb.COMPLETE_LOCATION, prefix=False)
        self.add_setting("max_recursion", 7, "Maximum level of pointer recursion")
        return

    def post_load(self):
        GefAlias("stack", "dereference $sp")
        return

    def pprint_dereferenced(self, addr, off):
        base_address_color = __config__.get("theme.dereference_base_address")[0]
        registers_color = __config__.get("theme.dereference_register_value")[0]

        regs = [(k.strip(), get_register(k)) for k in current_arch.all_registers]
        sep = " {:s} ".format(right_arrow)
        memalign = get_memory_alignment()

        offset = off * memalign
        current_address = align_address(addr + offset)
        addrs = DereferenceCommand.dereference_from(current_address)
        l  = ""
        addr_l = format_address(long(addrs[0], 16))
        l += "{:s}{:s}+{:#04x}: {:s}".format(Color.colorify(addr_l, attrs=base_address_color),
                                             vertical_line, offset,
                                             sep.join(addrs[1:]))

        values = []
        for regname, regvalue in regs:
            if current_address == regvalue:
                values.append(regname)

        if values:
            m = "\t{:s}{:s}".format(left_arrow, ", ".join(list(values)))
            l += Color.colorify(m, attrs=registers_color)

        offset += memalign
        return l

    @only_if_gdb_running
    def do_invoke(self, argv):
        if len(argv) < 1:
            err("Missing location.")
            return

        nb = int(argv[1]) if len(argv) == 2 and argv[1].isdigit() else 1
        start_address = align_address(long(gdb.parse_and_eval(argv[0])))

        for i in range(0, nb):
            print(self.pprint_dereferenced(start_address, i))
        return


    @staticmethod
    def dereference_from(addr):
        if not is_alive():
            return [format_address(addr),]

        prev_addr_value = None
        max_recursion = max(int(__config__["dereference.max_recursion"][0]), 1)
        value = align_address(long(addr))
        addr = lookup_address(value)
        if not addr.valid or addr.value == 0x00:
            return [format_address(addr.value),]

        msg = []
        code_color = __config__.get("theme.dereference_code")[0]
        string_color = __config__.get("theme.dereference_string")[0]
        while max_recursion:
            if addr.value == prev_addr_value:
                msg.append("[loop detected]")
                break

            msg.append(format_address(addr.value))

            prev_addr_value = addr.value
            max_recursion -= 1

            # can we derefence more ?
            deref = addr.dereference()
            new_addr = lookup_address(deref)
            if new_addr.valid:
                addr = new_addr
                continue

            # otherwise try to parse the value
            if addr.section:
                if addr.section.is_executable() and addr.is_in_text_segment():
                    insn = gef_current_instruction(addr.value)
                    msg.append(Color.colorify(str(insn), attrs=code_color))
                    break

                elif addr.section.permission.value & Permission.READ:
                    if is_readable_string(addr.value):
                        s = read_cstring_from_memory(addr.value)
                        if len(s) < get_memory_alignment():
                            txt = '{:s} ("{:s}"?)'.format(format_address(deref), Color.colorify(s, attrs=string_color))
                        elif len(s) >= 50:
                            txt = Color.colorify('"{:s}[...]"'.format(s[:50]), attrs=string_color)
                        else:
                            txt = Color.colorify('"{:s}"'.format(s), attrs=string_color)

                        msg.append(txt)
                        break

            # if not able to parse cleanly, simply display and break
            val = "{:x}".format(long(deref) & 0xffffffffffffffff)
            if len(val)%2 != 0:  # pad the hexa representation to a multiple of 2
                val = "0"+val

            # if the value is only made of printable characters, display its value
            val_str = binascii.unhexlify(val)
            charset="""0123456789abcdefghijklmnopqrstuvwxyzABCDEFGHIJKLMNOPQRSTUVWXYZ!"#$%&\'()*+,-./:;<=>?@[\\]^_`{|}~ """
            if PYTHON_MAJOR==3:
                is_string = all(map(lambda x: chr(x) in charset, val_str))
            else:
                is_string = all(map(lambda x: x in charset, val_str))
            if is_string:
                val+= ' ("{}"?)'.format(Color.colorify(gef_pystring(val_str), attrs=string_color))
            msg.append("0x"+val)
            break

        return msg


@register_command
class ASLRCommand(GenericCommand):
    """View/modify GDB ASLR behavior."""

    _cmdline_ = "aslr"
    _syntax_  = "{:s} (on|off)".format(_cmdline_)

    def do_invoke(self, argv):
        argc = len(argv)

        if argc == 0:
            ret = gdb.execute("show disable-randomization", to_string=True)
            i = ret.find("virtual address space is ")
            if i < 0:
                return

            msg = "ASLR is currently "
            if ret[i + 25:].strip() == "on.":
                msg += Color.redify("disabled")
            else:
                msg += Color.greenify("enabled")

            print(msg)
            return

        elif argc == 1:
            if argv[0] == "on":
                info("Enabling ASLR")
                gdb.execute("set disable-randomization off")
                return
            elif argv[0] == "off":
                info("Disabling ASLR")
                gdb.execute("set disable-randomization on")
                return

            warn("Invalid command")

        self.usage()
        return


@register_command
class ResetCacheCommand(GenericCommand):
    """Reset cache of all stored data."""

    _cmdline_ = "reset-cache"
    _syntax_  = _cmdline_

    def do_invoke(self, argv):
        reset_all_caches()
        return


@register_command
class VMMapCommand(GenericCommand):
    """Display virtual memory mapping"""

    _cmdline_ = "vmmap"
    _syntax_  = "{:s}".format(_cmdline_)

    @only_if_gdb_running
    def do_invoke(self, argv):
        vmmap = get_process_maps()
        if not vmmap:
            err("No address mapping information found")
            return

        color = __config__.get("theme.xinfo_title_message")[0]
        headers = [Color.colorify(x, attrs=color) for x in ["Start", "End", "Offset", "Perm", "Path"]]
        if is_elf64():
            print("{:<31s} {:<31s} {:<31s} {:<4s} {:s}".format(*headers))
        else:
            print("{:<23s} {:<23s} {:<23s} {:<4s} {:s}".format(*headers))

        for entry in vmmap:
            l = []
            l.append(format_address(entry.page_start))
            l.append(format_address(entry.page_end))
            l.append(format_address(entry.offset))

            if entry.permission.value == (Permission.READ|Permission.WRITE|Permission.EXECUTE) :
                l.append(Color.colorify(str(entry.permission), attrs="blink bold red"))
            else:
                l.append(str(entry.permission))

            l.append(entry.path)
            print(" ".join(l))
        return


@register_command
class XFilesCommand(GenericCommand):
    """Shows all libraries (and sections) loaded by binary (Truth is out there)."""

    _cmdline_ = "xfiles"
    _syntax_  = "{:s} [name]".format(_cmdline_)

    @only_if_gdb_running
    def do_invoke(self, args):
        name = None if not args else args[0]
        formats = {"Start": "{:{align}20s}",
                   "End":   "{:{align}20s}",
                   "Name":  "{:{align}30s}",
                   "File":  "{:s}",
                  }
        args = ("Start", "End", "Name", "File")
        f = " ".join([formats[k] for k in args])
        print(f.format(*args, align="^"))

        for xfile in get_info_files():
            if name is not None and xfile.name != name:
                continue

            l= ""
            l += formats["Start"].format(format_address(xfile.zone_start), align=">")
            l += formats["End"].format(format_address(xfile.zone_end), align=">")
            l += formats["Name"].format(xfile.name, align="^")
            l += formats["File"].format(xfile.filename, align="<")
            print(l)
        return


@register_command
class XAddressInfoCommand(GenericCommand):
    """Get virtual section information for specific address"""

    _cmdline_ = "xinfo"
    _syntax_  = "{:s} LOCATION".format(_cmdline_)


    def __init__(self):
        super(XAddressInfoCommand, self).__init__(complete=gdb.COMPLETE_LOCATION)
        return

    @only_if_gdb_running
    def do_invoke (self, argv):
        if len(argv) == 0:
            err ("At least one valid address must be specified")
            self.usage()
            return

        for sym in argv:
            try:
                addr = align_address(parse_address(sym))
                print(titlify("xinfo: {:#x}".format(addr)))
                self.infos(addr)

            except gdb.error as gdb_err:
                err("{:s}".format(str(gdb_err)))
        return

    def infos(self, address):
        addr = lookup_address(address)
        if not addr.valid:
            warn("Cannot reach {:#x} in memory space".format(address))
            return

        sect = addr.section
        info = addr.info

        if sect:
            print("Found {:s}".format(format_address(addr.value)))
            print("Page: {:s} {:s} {:s} (size={:#x})".format(format_address(sect.page_start),
                                                             right_arrow,
                                                             format_address(sect.page_end),
                                                             sect.page_end-sect.page_start))
            print("Permissions: {:s}".format(str(sect.permission)))
            print("Pathname: {:s}".format(sect.path))
            print("Offset (from page): +{:#x}".format(addr.value-sect.page_start))
            print("Inode: {:s}".format(sect.inode))

        if info:
            print("Segment: {:s} ({:s}-{:s})".format(info.name,
                                                     format_address(info.zone_start),
                                                     format_address(info.zone_end)))
        return


@register_command
class XorMemoryCommand(GenericCommand):
    """XOR a block of memory."""

    _cmdline_ = "xor-memory"
    _syntax_  = "{:s} <display|patch> <address> <size_to_read> <xor_key> ".format(_cmdline_)


    def do_invoke(self, argv):
        if len(argv) == 0:
            err("Missing subcommand <display|patch>")
            self.usage()
        return

@register_command
class XorMemoryDisplayCommand(GenericCommand):
    """Display a block of memory by XOR-ing each key with a key."""

    _cmdline_ = "xor-memory display"
    _syntax_  = "{:s} <address> <size_to_read> <xor_key> [-i]".format(_cmdline_)

    @only_if_gdb_running
    def do_invoke(self, argv):
        if len(argv) not in (3, 4):
            self.usage()
            return

        address = long(gdb.parse_and_eval(argv[0]))
        length = long(argv[1], 0)
        key = argv[2]
        show_as_instructions = True if len(argv) == 4 and argv[3] == "-i" else False
        block = read_memory(address, length)
        info("Displaying XOR-ing {:#x}-{:#x} with {:s}".format(address, address + len(block), repr(key)))

        print(titlify("Original block"))
        if show_as_instructions:
            CapstoneDisassembleCommand.disassemble(address, -1, code=block)
        else:
            print(hexdump(block, base=address))


        print(titlify("XOR-ed block"))
        xored = xor(block, key)
        if show_as_instructions:
            CapstoneDisassembleCommand.disassemble(address, -1, code=xored)
        else:
            print(hexdump(xored, base=address))
        return

@register_command
class XorMemoryPatchCommand(GenericCommand):
    """Patch a block of memory by XOR-ing each key with a key."""

    _cmdline_ = "xor-memory patch"
    _syntax_  = "{:s} <address> <size_to_read> <xor_key>".format(_cmdline_)

    @only_if_gdb_running
    def do_invoke(self, argv):
        if len(argv) != 3:
            self.usage()
            return

        address = parse_address(argv[0])
        length = long(argv[1], 0)
        key = argv[2]
        block = read_memory(address, length)
        info("Patching XOR-ing {:#x}-{:#x} with '{:s}'".format(address, address + len(block), key))

        xored_block = xor(block, key)
        write_memory(address, xored_block, length)
        return


@register_command
class TraceRunCommand(GenericCommand):
    """Create a runtime trace of all instructions executed from $pc to LOCATION specified."""

    _cmdline_ = "trace-run"
    _syntax_  = "{:s} LOCATION [MAX_CALL_DEPTH]".format(_cmdline_)


    def __init__(self):
        super(TraceRunCommand, self).__init__(self._cmdline_, complete=gdb.COMPLETE_LOCATION)
        self.add_setting("max_tracing_recursion", 1, "Maximum depth of tracing")
        self.add_setting("tracefile_prefix", "./gef-trace-", "Specify the tracing output file prefix")
        return

    @only_if_gdb_running
    def do_invoke(self, argv):
        if len(argv) not in (1, 2):
            self.usage()
            return

        if len(argv) == 2 and argv[1].isdigit():
            depth = long(argv[1])
        else:
            depth = 1

        try:
            loc_start   = current_arch.pc
            loc_end     = long(gdb.parse_and_eval(argv[0]))
        except gdb.error as e:
            err("Invalid location: {:s}".format(e))
            return

        self.trace(loc_start, loc_end, depth)
        return


    def get_frames_size(self):
        n = 0
        f = gdb.newest_frame()
        while f:
            n += 1
            f = f.older()
        return n


    def trace(self, loc_start, loc_end, depth):
        info("Tracing from {:#x} to {:#x} (max depth={:d})".format(loc_start, loc_end,depth))
        logfile = "{:s}{:#x}-{:#x}.txt".format(self.get_setting("tracefile_prefix"), loc_start, loc_end)

        enable_redirect_output(to_file=logfile)
        disable_context()

        self._do_trace(loc_start, loc_end, depth)

        enable_context()
        disable_redirect_output()

        ok("Done, logfile stored as '{:s}'".format(logfile))
        info("Hint: import logfile with `ida_color_gdb_trace.py` script in IDA to visualize path")
        return


    def _do_trace(self, loc_start, loc_end, depth):
        loc_cur = loc_start
        frame_count_init = self.get_frames_size()

        print("#")
        print("# Execution tracing of {:s}".format(get_filepath()))
        print("# Start address: {:s}".format(format_address(loc_start)))
        print("# End address: {:s}".format(format_address(loc_end)))
        print("# Recursion level: {:d}".format(depth))
        print("# automatically generated by gef.py")
        print("#\n")

        while loc_cur != loc_end:
            try:
                delta = self.get_frames_size() - frame_count_init

                if delta <= depth :
                    gdb.execute("stepi")
                else:
                    gdb.execute("finish")

                loc_cur = current_arch.pc
                gdb.flush()

            except Exception as e:
                print("#")
                print("# Execution interrupted at address {:s}".format(format_address(loc_cur)))
                print("# Exception: {:s}".format(e))
                print("#\n")
                break

        return


@register_command
class PatternCommand(GenericCommand):
    """This command will create or search a De Bruijn cyclic pattern to facilitate
    determining the offset in memory. The algorithm used is the same as the one
    used by pwntools, and can therefore be used in conjunction.
    """

    _cmdline_ = "pattern"
    _syntax_  = "{:s} (create|search) <args>".format(_cmdline_)

    def __init__(self, *args, **kwargs):
        super(PatternCommand, self).__init__()
        self.add_setting("length", 1024, "Initial length of a cyclic buffer to generate")
        return

    def do_invoke(self, argv):
        self.usage()
        return

@register_command
class PatternCreateCommand(GenericCommand):
    """Cyclic pattern generation"""

    _cmdline_ = "pattern create"
    _syntax_  = "{:s} [SIZE]".format(_cmdline_)


    def do_invoke(self, argv):
        if len(argv) == 1:
            if not argv[0].isdigit():
                err("Invalid size")
                return
            __config__["pattern.length"][0] = long(argv[0])
        elif len(argv) > 1:
            err("Invalid syntax")
            return

        size = __config__.get("pattern.length", 1024)[0]
        info("Generating a pattern of {:d} bytes".format(size))
        patt = generate_cyclic_pattern(size).decode("utf-8")
        if size < 1024:
            print(patt)

        var_name = gef_convenience('"{:s}"'.format(patt))
        ok("Saved as '{:s}'".format(var_name))
        return

@register_command
class PatternSearchCommand(GenericCommand):
    """Cyclic pattern search"""

    _cmdline_ = "pattern search"
    _syntax_  = "{:s} PATTERN [SIZE]".format(_cmdline_)


    def do_invoke(self, argv):
        if len(argv) not in (1, 2):
            self.usage()
            return

        if len(argv) == 2:
            if not argv[0].isdigit():
                err("Invalid size")
                return
            size = long(argv[1])
        else:
            size = __config__.get("pattern.length", 1024)[0]

        pattern = argv[0]
        info("Searching '{:s}'".format(pattern))
        self.search(pattern, size)
        return

    def search(self, pattern, size):
        try:
            addr = long(gdb.parse_and_eval(pattern))
            if get_memory_alignment(in_bits=True) == 32:
                pattern_be = struct.pack(">I", addr)
                pattern_le = struct.pack("<I", addr)
            else:
                pattern_be = struct.pack(">Q", addr)
                pattern_le = struct.pack("<Q", addr)
        except gdb.error:
            err("Incorrect pattern")
            return

        buf = generate_cyclic_pattern(size)
        found = False

        off = buf.find(pattern_le)
        if off >= 0:
            ok("Found at offset {:d} (little-endian search) {:s}".format(off, Color.colorify("likely", attrs="bold red") if is_little_endian() else ""))
            found = True

        off = buf.find(pattern_be)
        if off >= 0:
            ok("Found at offset {:d} (big-endian search) {:s}".format(off, Color.colorify("likely", attrs="bold green") if is_big_endian() else ""))
            found = True

        if not found:
            err("Pattern not found")
        return


@register_command
class ChecksecCommand(GenericCommand):
    """Checksec.sh (http://www.trapkit.de/tools/checksec.html) port."""

    _cmdline_ = "checksec"
    _syntax_  = "{:s} (filename)".format(_cmdline_)


    def __init__(self):
        super(ChecksecCommand, self).__init__(complete=gdb.COMPLETE_FILENAME)
        return

    def pre_load(self):
        which("readelf")
        return

    def do_invoke(self, argv):
        argc = len(argv)

        if argc == 0:
            filename = get_filepath()
            if filename is None:
                warn("No executable/library specified")
                return
        elif argc == 1:
            filename = argv[0]
        else:
            self.usage()
            return

        info("{:s} for '{:s}'".format(self._cmdline_, filename))
        self.print_security_properties(filename)
        return

    def print_security_properties(self, filename):
        sec = checksec(filename)
        for prop in sec:
            if prop in ("Partial RelRO", "Full RelRO"): continue
            val = sec[prop]
            msg = Color.greenify("Yes") if val is True else Color.redify("No")
            if prop=="Canary" and is_alive():
                canary, _ = gef_read_canary()
                msg+= "{} value: {:#x}".format(right_arrow, canary)

            print("{:<30s}: {:s}".format(prop, msg))

        if sec["Full RelRO"]:
            print("{:<30s}: {:s}".format("RelRO", Color.greenify("Full")))
        elif sec["Partial RelRO"]:
            print("{:<30s}: {:s}".format("RelRO", Color.yellowify("Partial")))
        else:
            print("{:<30s}: {:s}".format("RelRO", Color.redify("No")))
        return


@register_command
class FormatStringSearchCommand(GenericCommand):
    """Exploitable format-string helper: this command will set up specific breakpoints
    at well-known dangerous functions (printf, snprintf, etc.), and check if the pointer
    holding the format string is writable, and therefore susceptible to format string
    attacks if an attacker can control its content."""
    _cmdline_ = "format-string-helper"
    _syntax_ = "{:s}".format(_cmdline_)
    _aliases_ = ["fmtstr-helper",]


    def do_invoke(self, argv):
        dangerous_functions = {
            "printf": 0,
            "sprintf": 1,
            "fprintf": 1,
            "snprintf": 2,
            "vsnprintf": 2,
        }

        enable_redirect_output("/dev/null")

        for func_name, num_arg in dangerous_functions.items():
            FormatStringBreakpoint(func_name, num_arg)

        disable_redirect_output()
        ok("Enabled {:d} FormatStringBreakpoint".format(len(dangerous_functions)))
        return



@register_command
class HeapAnalysisCommand(GenericCommand):
    """Heap vulnerability analysis helper: this command aims to track dynamic heap allocation
    done through malloc()/free() to provide some insights on possible heap vulnerabilities. The
    following vulnerabilities are checked:
    - NULL free
    - Use-after-Free
    - Double Free
    - Heap overlap
    """
    _cmdline_ = "heap-analysis-helper"
    _syntax_ = "{:s}".format(_cmdline_)

    def __init__(self, *args, **kwargs):
        super(HeapAnalysisCommand, self).__init__(complete=gdb.COMPLETE_NONE)
        self.add_setting("check_free_null", False, "Break execution when a free(NULL) is encountered")
        self.add_setting("check_double_free", True, "Break execution when a double free is encountered")
        self.add_setting("check_weird_free", True, "Break execution when free() is called against a non-tracked pointer")
        self.add_setting("check_uaf", True, "Break execution when a possible Use-after-Free condition is found")
        return

    @only_if_gdb_running
    @experimental_feature
    def do_invoke(self, argv):
        if len(argv)==0:
            self.setup()
            return

        if argv[0]=="show":
            self.dump_tracked_allocations()
        return

    def setup(self):
        ok("Tracking malloc()")
        TraceMallocBreakpoint()
        ok("Tracking free()")
        TraceFreeBreakpoint()
        # todo realloc / consolidate
        ok("Disabling hardware watchpoints (this may increase the latency)")
        gdb.execute("set can-use-hw-watchpoints 0")
        info("Dynamic breakpoints correctly setup, GEF will break execution if a possible vulnerabity is found.")
        info("To disable, clear the malloc/free breakpoints (`delete breakpoints`) and restore hardware breakpoints (`set can-use-hw-watchpoints 1`)")
        warn("{}: The heap analysis slows down noticeably the execution. ".format(Color.colorify("Note", attrs="bold underline yellow")))
        return

    def dump_tracked_allocations(self):
        global __heap_allocated_list__, __heap_freed_list__, __heap_uaf_watchpoints__

        if __heap_allocated_list__:
            ok("Tracked as in-use chunks:")
            for addr, sz in __heap_allocated_list__: print("{} malloc({:d}) = {:#x}".format(cross, sz, addr))
        else:
            ok("No malloc() chunk tracked")

        if __heap_freed_list__:
            ok("Tracked as free-ed chunks:")
<<<<<<< HEAD
            for addr, sz in __heap_freed_list__: print("- free({1:d}) = {0:#x}".format(addr, sz))
=======
            for addr, sz in __heap_freed_list__: print("{}  free({:d}) = {:#x}".format(tick, sz, addr))
>>>>>>> 159d4a4b
        else:
            ok("No free() chunk tracked")
        return


@register_command
class PrintCharCommand(GenericCommand):
    """Simply evaluates the provided expression and prints the result as an ASCII char.
    Only exists to fix `p/c` which is broken in GDB when output-radix is set to 16.
    See https://sourceware.org/bugzilla/show_bug.cgi?id=8678."""
    _cmdline_ = "printchar"
    _syntax_ = "{:s} [EXPRESSION]".format(_cmdline_)
    _aliases_ = ["pchar",]

    def do_invoke(self, argv):
        argc = len(argv)

        if argc == 0:
            warn("Provide expression to evaluate")
            return

        expr = " ".join(argv)
        value = long(gdb.parse_and_eval(expr)) & 0xFF
        print("{:#x} {!r}".format(value, chr(value)))

        return


class GefCommand(gdb.Command):
    """GEF main command: view all new commands by typing `gef`"""

    _cmdline_ = "gef"
    _syntax_  = "{:s} (help|missing|config|save|restore|set|run)".format(_cmdline_)

    def __init__(self):
        super(GefCommand, self).__init__(GefCommand._cmdline_,
                                         gdb.COMMAND_SUPPORT,
                                         gdb.COMPLETE_NONE,
                                         True)

        __config__["gef.follow_child"] = [True, bool, "Automatically set GDB to follow child when forking"]
        __config__["gef.readline_compat"] = [False, bool, "Workaround for readline SOH/ETX issue (SEGV)"]
        __config__["gef.debug"] = [False, bool, "Enable debug mode for gef"]
        __config__["gef.autosave_breakpoints_file"] = ["", str, "Automatically save and restore breakpoints"]

        self.__cmds = [(x._cmdline_, x) for x in __commands__]
        self.__loaded_cmds = []
        self.load()

        # loading GEF sub-commands
        GefHelpCommand(self.__loaded_cmds)
        GefConfigCommand(self.loaded_command_names)
        GefSaveCommand()
        GefRestoreCommand()
        GefMissingCommand()
        GefSetCommand()
        GefRunCommand()

        # restore saved settings (if any)
        if os.access(GEF_RC, os.R_OK):
            gdb.execute("gef restore")

        # restore the follow-fork-mode policy
        if __config__.get("gef.follow_child")[0]:
            gdb.execute("set follow-fork-mode child")
        else:
            gdb.execute("set follow-fork-mode parent")

        # restore the autosave/autoreload breakpoints policy (if any)
        bkp_fname = __config__.get("gef.autosave_breakpoints_file")[0]
        if bkp_fname:
            # restore if existing
            if os.access(bkp_fname, os.R_OK):
                gdb.execute("source {:s}".format(bkp_fname))

            # add hook for autosave breakpoints on quit command
            source = [
                "define hook-quit",
                " save breakpoints {:s}".format(bkp_fname),
                "end"
            ]
            gef_execute_gdb_script("\n".join(source) + "\n")
        return


    @property
    def loaded_command_names(self):
        return [x[0] for x in self.__loaded_cmds]


    def invoke(self, args, from_tty):
        self.dont_repeat()
        gdb.execute("gef help")
        return


    def load(self, mod=None):
        """
        Load all the commands defined by GEF into GDB.
        If a configuration file is found, the settings are restored.
        """
        global __loaded__, __missing__

        __loaded__ = []
        __missing__ = {}
        nb_missing = 0

        def is_loaded(x):
            return any(filter(lambda u: x == u[0], __loaded__))

        for cmd, class_name in self.__cmds:
            try:
                if " " in cmd:
                    # if subcommand, check root command is loaded
                    root = cmd.split(" ", 1)[0]
                    if not is_loaded(root):
                        continue

                __loaded__.append((cmd, class_name, class_name()))

                if hasattr(class_name, "_aliases_"):
                    aliases = getattr(class_name, "_aliases_")
                    for alias in aliases:
                        GefAlias(alias, cmd)

            except Exception as reason:
                __missing__[cmd] = reason
                nb_missing += 1

        self.__loaded_cmds = sorted(__loaded__, key=lambda x: x[1]._cmdline_)

        print("{:s} for {:s} ready, type `{:s}' to start, `{:s}' to configure".format(Color.greenify("GEF"),
                                                                                      get_os(),
                                                                                      Color.colorify("gef",attrs="underline yellow"),
                                                                                      Color.colorify("gef config", attrs="underline pink")))

        ver = "{:d}.{:d}".format(sys.version_info.major, sys.version_info.minor)
        nb_cmds = len(__loaded__)
        print("{:s} commands loaded for GDB {:s} using Python engine {:s}".format(Color.colorify(str(nb_cmds), attrs="bold green"),
                                                                                  Color.colorify(gdb.VERSION, attrs="bold yellow"),
                                                                                  Color.colorify(ver, attrs="bold red")))

        if nb_missing > 0:
            warn("{:s} commands could not be loaded, run `{:s}` to know why.".format(Color.colorify(str(nb_missing), attrs="bold red"),
                                                                                     Color.colorify("gef missing", attrs="underline pink")))
        return


class GefHelpCommand(gdb.Command):
    """GEF help sub-command."""
    _cmdline_ = "gef help"
    _syntax_  = _cmdline_

    def __init__(self, commands, *args, **kwargs):
        super(GefHelpCommand, self).__init__(GefHelpCommand._cmdline_,
                                             gdb.COMMAND_SUPPORT,
                                             gdb.COMPLETE_NONE,
                                             False)
        self.__doc__ = self.generate_help(commands)
        return

    def invoke(self, args, from_tty):
        self.dont_repeat()
        print(titlify("GEF - GDB Enhanced Features"))
        print(self.__doc__)
        return

    def generate_help(self, commands):
        d = []

        for cmd, class_name, _ in commands:
            if " " in cmd:
                # do not print out subcommands in main help
                continue

            doc = class_name.__doc__ if hasattr(class_name, "__doc__") else ""
            doc = "\n                         ".join(doc.split("\n"))

            if hasattr(class_name, "_aliases_"):
                aliases = "(alias: {:s})".format(", ".join(class_name._aliases_))
            else:
                aliases = ""

            msg = "{:<25s} -- {:s} {:s}".format(cmd, Color.greenify(doc), aliases)

            d.append(msg)
        return "\n".join(d)


class GefConfigCommand(gdb.Command):
    """GEF configuration sub-command
    This command will help set/view GEF settingsfor the current debugging session.
    It is possible to make those changes permanent by running `gef save` (refer
    to this command help), and/or restore previously saved settings by running
    `gef restore` (refer help).
    """
    _cmdline_ = "gef config"
    _syntax_  = "{:s} [debug_on|debug_off][setting_name] [setting_value]".format(_cmdline_)

    def __init__(self, loaded_commands, *args, **kwargs):
        super(GefConfigCommand, self).__init__(GefConfigCommand._cmdline_,
                                               gdb.COMMAND_SUPPORT,
                                               prefix=False)
        self.loaded_commands = loaded_commands
        return

    def invoke(self, args, from_tty):
        self.dont_repeat()
        argv = gdb.string_to_argv(args)
        argc = len(argv)

        if not (0 <= argc <= 2):
            err("Invalid number of arguments")
            return

        if argc == 0:
            print(titlify("GEF configuration settings"))
            self.print_settings()
            return

        if argc == 1:
            plugin_name = argv[0]
            print(titlify("GEF configuration setting: {:s}".format(plugin_name)))
            self.print_setting(plugin_name)
            return

        self.set_setting(argc, argv)
        return

    def print_setting(self, plugin_name):
        res = __config__.get(plugin_name)
        if res is not None:
            _value, _type, desc = res
            print("{:<40s}  ({:^4s}) = {:<45s}   {:s}".format(plugin_name,
                                                              _type.__name__,
                                                              str(_value),
                                                              Color.greenify(desc)))
        return

    def print_settings(self):
        for x in sorted(__config__):
            self.print_setting(x)
        return

    def set_setting(self, argc, argv):
        if "." not in argv[0]:
            err("Invalid command format")
            return

        plugin_name = argv[0].split(".", 1)[0]

        if plugin_name not in self.loaded_commands + ["gef"]:
            err("Unknown plugin '{:s}'".format(plugin_name))
            return

        _curval, _type, _desc = __config__.get(argv[0], [None, None, None])
        if _type is None:
            err("Failed to get '{:s}' config setting".format(argv[0],))
            return

        try:
            if _type == bool:
                _newval = True if argv[1].upper() in ("TRUE", "T", "1") else False
            else:
                _newval = _type(argv[1])

        except Exception:
            err("{} expects type '{}'".format(argv[0], _type.__name__))
            return

        __config__[argv[0]][0] = _newval
        return

    def complete(self, text, word):
        valid_settings = sorted(__config__)

        if text:
            return valid_settings

        completion = []
        for setting in valid_settings:
            if setting.startswith(text):
                completion.append(setting)

        if len(completion) == 1:
            if "." not in text:
                return completion

            choice = completion[0]
            i = choice.find(".") + 1
            return [choice[i:]]

        return completion


class GefSaveCommand(gdb.Command):
    """GEF save sub-command
    Saves the current configuration of GEF to disk (by default in file '~/.gef.rc')
    """
    _cmdline_ = "gef save"
    _syntax_  = _cmdline_

    def __init__(self, *args, **kwargs):
        super(GefSaveCommand, self).__init__(GefSaveCommand._cmdline_,
                                             gdb.COMMAND_SUPPORT,
                                             gdb.COMPLETE_NONE,
                                             False)
        return

    def invoke(self, args, from_tty):
        self.dont_repeat()
        cfg = configparser.RawConfigParser()
        old_sect = None

        # save the configuration
        for key in sorted(__config__):
            sect, optname = key.split(".", 1)
            value = __config__.get(key, None)[0]

            if old_sect != sect:
                cfg.add_section(sect)
                old_sect = sect

            cfg.set(sect, optname, value)

        # save the aliases
        cfg.add_section("aliases")
        for alias in __aliases__:
            cfg.set("aliases", alias._alias, alias._command)

        with open(GEF_RC, "w") as fd:
            cfg.write(fd)

        ok("Configuration saved to '{:s}'".format(GEF_RC))
        return


class GefRestoreCommand(gdb.Command):
    """GEF restore sub-command
    Loads settings from file '~/.gef.rc' and apply them to the configuration of GEF
    """
    _cmdline_ = "gef restore"
    _syntax_  = _cmdline_

    def __init__(self, *args, **kwargs):
        super(GefRestoreCommand, self).__init__(GefRestoreCommand._cmdline_,
                                                gdb.COMMAND_SUPPORT,
                                                gdb.COMPLETE_NONE,
                                                False)
        return

    def invoke(self, args, from_tty):
        self.dont_repeat()
        cfg = configparser.ConfigParser()
        cfg.read(GEF_RC)

        if not cfg.sections():
            return

        for section in cfg.sections():
            if section == "aliases":
                # load the aliases
                for key in cfg.options(section):
                    GefAlias(key, cfg.get(section, key))
                continue

            # load the other options
            for optname in cfg.options(section):
                try:
                    key = "{:s}.{:s}".format(section, optname)
                    _, _type, _ = __config__.get(key)
                    new_value = cfg.get(section, optname)
                    if _type == bool:
                        new_value = True if new_value == "True" else False
                    else:
                        new_value = _type(new_value)
                    __config__[key][0] = new_value
                except Exception:
                    pass

        ok("Configuration from '{:s}' restored".format(GEF_RC))
        return


class GefMissingCommand(gdb.Command):
    """GEF missing sub-command
    Display the GEF commands that could not be loaded, along with the reason of why
    they could not be loaded.
    """
    _cmdline_ = "gef missing"
    _syntax_  = _cmdline_

    def __init__(self, *args, **kwargs):
        super(GefMissingCommand, self).__init__(GefMissingCommand._cmdline_,
                                                gdb.COMMAND_SUPPORT,
                                                gdb.COMPLETE_NONE,
                                                False)
        return

    def invoke(self, args, from_tty):
        self.dont_repeat()
        missing_commands = __missing__.keys()
        if not missing_commands:
            ok("No missing command")
            return

        for missing_command in missing_commands:
            reason = __missing__[missing_command]
            warn("Command `{}` is missing, reason {} {}".format(missing_command, right_arrow, reason))
        return


class GefSetCommand(gdb.Command):
    """Override GDB set commands with the context from GEF.
    """
    _cmdline_ = "gef set"
    _syntax_  = "{:s} [GDB_SET_ARGUMENTS]".format(_cmdline_)

    def __init__(self, *args, **kwargs):
        super(GefSetCommand, self).__init__(GefSetCommand._cmdline_,
                                            gdb.COMMAND_SUPPORT,
                                            gdb.COMPLETE_SYMBOL,
                                            False)
        return

    def invoke(self, args, from_tty):
        self.dont_repeat()
        args = args.split()
        cmd = ["set", args[0],]
        for p in args[1:]:
            if p.startswith("$_gef"):
                c = gdb.parse_and_eval(p)
                cmd.append(c.string())
            else:
                cmd.append(p)

        gdb.execute(" ".join(cmd))
        return


class GefRunCommand(gdb.Command):
    """Override GDB run commands with the context from GEF.
    Simple wrapper for GDB run command to use arguments set from `gef set args`. """
    _cmdline_ = "gef run"
    _syntax_  = "{:s} [GDB_RUN_ARGUMENTS]".format(_cmdline_)

    def __init__(self, *args, **kwargs):
        super(GefRunCommand, self).__init__(GefRunCommand._cmdline_,
                                            gdb.COMMAND_SUPPORT,
                                            gdb.COMPLETE_FILENAME,
                                            False)
        return

    def invoke(self, args, from_tty):
        self.dont_repeat()
        if is_alive():
            gdb.execute("continue")
            return

        argv = args.split()
        gdb.execute("gef set args {:s}".format(" ".join(argv)))
        gdb.execute("run")
        return


class GefAlias(gdb.Command):
    """Simple aliasing wrapper because GDB doesn't do what it should.
    """
    def __init__(self, alias, command):
        p = command.split()
        if not p:
            return

        if list(filter(lambda x: x._alias == alias, __aliases__)):
            return

        self._command = command
        self._alias = alias
        c = command.split()[0]
        r = self.lookup_command(c)
        self.__doc__ = "Alias for '{}'".format(Color.greenify(command))
        if r is not None:
            _name, _class, _instance = r
            self.__doc__ += ": {}".format(_instance.__doc__)

            if hasattr(_instance,  "complete"):
                self.complete = _instance.complete

        super(GefAlias, self).__init__(alias, gdb.COMMAND_NONE)
        __aliases__.append(self)
        return

    def invoke(self, args, from_tty):
        self.dont_repeat()
        gdb.execute("{} {}".format(self._command, args), from_tty=from_tty)
        return

    def lookup_command(self, cmd):
        for _name, _class, _instance in __loaded__:
            if cmd == _name:
                return _name, _class, _instance

        return None


class GefAliases(gdb.Command):
    """List all custom aliases."""
    def __init__(self):
        super(GefAliases, self).__init__("aliases", gdb.COMMAND_OBSCURE, gdb.COMPLETE_NONE)
        return

    def invoke(self, args, from_tty):
        self.dont_repeat()
        ok("Aliases defined:")
        for _alias in __aliases__:
            print("{:30s} {} {}".format(_alias._alias, right_arrow, _alias._command))
        return


class GefTmuxSetup(gdb.Command):
    """Setup a confortable tmux debugging environment."""
    def __init__(self):
        super(GefTmuxSetup, self).__init__("tmux-setup", gdb.COMMAND_NONE, gdb.COMPLETE_NONE)
        GefAlias("screen-setup", "tmux-setup")
        return

    def invoke(self, args, from_tty):
        self.dont_repeat()

        tmux = os.getenv("TMUX")
        if tmux:
            self.tmux_setup()
            return

        screen = os.getenv("TERM")
        if screen is not None and screen == "screen":
            self.screen_setup()
            return

        warn("Not in a tmux/screen session")
        return


    def tmux_setup(self):
        """Prepare the tmux environment by vertically splitting the current pane, and
        forcing the context to be redirected there."""
        tmux = which("tmux")
        ok("tmux session found, splitting window...")
        old_ptses = set(os.listdir("/dev/pts"))
        gdb.execute("! {} split-window -h 'clear ; cat'".format(tmux))
        gdb.execute("! {} select-pane -L".format(tmux))
        new_ptses = set(os.listdir("/dev/pts"))
        pty = list(new_ptses - old_ptses)[0]
        pty = "/dev/pts/{}".format(pty)
        ok("Setting `context.redirect` to '{}'...".format(pty))
        gdb.execute("gef config context.redirect {}".format(pty))
        ok("Done!")
        return


    def screen_setup(self):
        """Hackish equivalent of the tmux_setup() function for screen."""
        screen = which("screen")
        sty = os.getenv("STY")
        ok("screen session found, splitting window...")
        fd_script, script_path = tempfile.mkstemp()
        fd_tty, tty_path = tempfile.mkstemp()
        os.close(fd_tty)

        with os.fdopen(fd_script, "w") as f:
            f.write("startup_message off\n")
            f.write("split -v\n")
            f.write("focus right\n")
            f.write("screen /bin/bash -c 'tty > {}; clear; cat'\n".format(tty_path))
            f.write("focus left\n")

        gdb.execute("""! {} -r {} -m -d -X source {}""".format(screen, sty, script_path))
        # artificial delay to make sure `tty_path` is populated
        time.sleep(0.25)
        with open(tty_path, "r") as f:
            pty = f.read().strip()
        ok("Setting `context.redirect` to '{}'...".format(pty))
        gdb.execute("gef config context.redirect {}".format(pty))
        gdb.execute("set height 0")
        ok("Done!")
        os.unlink(script_path)
        os.unlink(tty_path)
        return


def __gef_prompt__(current_prompt):
    """GEF custom prompt function."""
    if __config__.get("gef.readline_compat")[0]:
        return gef_prompt

    if is_alive():
        return gef_prompt_on

    return gef_prompt_off


if __name__  == "__main__":

    # setup prompt
    gdb.prompt_hook = __gef_prompt__

    # setup config
    gdb.execute("set confirm off")
    gdb.execute("set verbose off")
    gdb.execute("set height 0")
    gdb.execute("set width 0")
    gdb.execute("set step-mode on")

    # gdb history
    gdb.execute("set history save on")
    gdb.execute("set history filename ~/.gdb_history")

    # gdb input and output bases
    gdb.execute("set output-radix 0x10")

    # pretty print
    gdb.execute("set print pretty on")

    try:
        # this will raise a gdb.error unless we're on x86
        gdb.execute("set disassembly-flavor intel")
    except gdb.error:
        # we can safely ignore this
        pass

    # SIGALRM will simply display a message, but gdb won't forward the signal to the process
    gdb.execute("handle SIGALRM print nopass")

    # saving GDB indexes in GEF tempdir
    gef_makedirs(GEF_TEMP_DIR)
    gdb.execute("save gdb-index {}".format(GEF_TEMP_DIR))

    # load GEF
    GefCommand()

    # gdb events configuration
    gdb.events.cont.connect(continue_handler)
    gdb.events.stop.connect(hook_stop_handler)
    gdb.events.new_objfile.connect(new_objfile_handler)
    gdb.events.exited.connect(exit_handler)

    GefAliases()
    GefTmuxSetup()

    for alias in ___default_aliases___:
        GefAlias(alias, ___default_aliases___[alias])<|MERGE_RESOLUTION|>--- conflicted
+++ resolved
@@ -6812,11 +6812,7 @@
 
         if __heap_freed_list__:
             ok("Tracked as free-ed chunks:")
-<<<<<<< HEAD
-            for addr, sz in __heap_freed_list__: print("- free({1:d}) = {0:#x}".format(addr, sz))
-=======
             for addr, sz in __heap_freed_list__: print("{}  free({:d}) = {:#x}".format(tick, sz, addr))
->>>>>>> 159d4a4b
         else:
             ok("No free() chunk tracked")
         return
